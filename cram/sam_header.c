/*
Copyright (c) 2013 Genome Research Ltd.
Author: James Bonfield <jkb@sanger.ac.uk>

Redistribution and use in source and binary forms, with or without
modification, are permitted provided that the following conditions are met:

   1. Redistributions of source code must retain the above copyright notice,
this list of conditions and the following disclaimer.

   2. Redistributions in binary form must reproduce the above copyright notice,
this list of conditions and the following disclaimer in the documentation
and/or other materials provided with the distribution.

   3. Neither the names Genome Research Ltd and Wellcome Trust Sanger
Institute nor the names of its contributors may be used to endorse or promote
products derived from this software without specific prior written permission.

THIS SOFTWARE IS PROVIDED BY GENOME RESEARCH LTD AND CONTRIBUTORS "AS IS" AND
ANY EXPRESS OR IMPLIED WARRANTIES, INCLUDING, BUT NOT LIMITED TO, THE IMPLIED
WARRANTIES OF MERCHANTABILITY AND FITNESS FOR A PARTICULAR PURPOSE ARE
DISCLAIMED. IN NO EVENT SHALL GENOME RESEARCH LTD OR CONTRIBUTORS BE LIABLE
FOR ANY DIRECT, INDIRECT, INCIDENTAL, SPECIAL, EXEMPLARY, OR CONSEQUENTIAL
DAMAGES (INCLUDING, BUT NOT LIMITED TO, PROCUREMENT OF SUBSTITUTE GOODS OR
SERVICES; LOSS OF USE, DATA, OR PROFITS; OR BUSINESS INTERRUPTION) HOWEVER
CAUSED AND ON ANY THEORY OF LIABILITY, WHETHER IN CONTRACT, STRICT LIABILITY,
OR TORT (INCLUDING NEGLIGENCE OR OTHERWISE) ARISING IN ANY WAY OUT OF THE USE
OF THIS SOFTWARE, EVEN IF ADVISED OF THE POSSIBILITY OF SUCH DAMAGE.
*/

#include <config.h>

#include <string.h>
#include <assert.h>

#include "hts_internal.h"
#include "cram/sam_header.h"
#include "cram/string_alloc.h"

static void sam_hdr_error(char *msg, char *line, int len, int lno) {
    int j;

    for (j = 0; j < len && line[j] != '\n'; j++)
        ;
    hts_log_error("%s at line %d: \"%.*s\"", msg, lno, j, line);
}

void sam_hdr_dump(SAM_hdr *hdr) {
    khint_t k;
    int i;

    printf("===DUMP===\n");
    for (k = kh_begin(hdr->h); k != kh_end(hdr->h); k++) {
        SAM_hdr_type *t1, *t2;
        char c[2];

        if (!kh_exist(hdr->h, k))
            continue;

        t1 = t2 = kh_val(hdr->h, k);
        c[0] = kh_key(hdr->h, k)>>8;
        c[1] = kh_key(hdr->h, k)&0xff;
        printf("Type %.2s, count %d\n", c, t1->prev->order+1);

        do {
            SAM_hdr_tag *tag;
            printf(">>>%d ", t1->order);
            for (tag = t1->tag; tag; tag=tag->next) {
<<<<<<< HEAD
                if (strncmp(c, "CO", 2))
                    printf("\"%.2s\":\"%.*s\"\t", tag->str, tag->len-3, tag->str+3);
                else
                    printf("%s", tag->str);
=======
                printf("\"%.2s\":\"%.*s\"\t",
                       tag->str, tag->len-3, tag->str+3);
>>>>>>> b39e724b
            }
            putchar('\n');
            t1 = t1->next;
        } while (t1 != t2);
    }

    /* Dump out PG chains */
    printf("\n@PG chains:\n");
    for (i = 0; i < hdr->npg_end; i++) {
        int j;
        printf("  %d:", i);
        for (j = hdr->pg_end[i]; j != -1; j = hdr->pg[j].prev_id) {
            printf("%s%d(%.*s)",
<<<<<<< HEAD
                    j == hdr->pg_end[i] ? " " : "->",
                    j, hdr->pg[j].name_len, hdr->pg[j].name);
=======
                   j == hdr->pg_end[i] ? " " : "->",
                   j, hdr->pg[j].name_len, hdr->pg[j].name);
>>>>>>> b39e724b
        }
        printf("\n");
    }
    printf("Number of lines in the header: %d\n", hdr->line_count);

    puts("===END DUMP===");
}

/* Updates the hash tables in the SAM_hdr structure.
 *
 * Returns 0 on success;
 *        -1 on failure
 */
static int sam_hdr_update_hashes(SAM_hdr *sh,
<<<<<<< HEAD
        int type,
        SAM_hdr_type *h_type) {
=======
                                 int type,
                                 SAM_hdr_type *h_type) {
>>>>>>> b39e724b
    /* Add to reference hash? */
    if ((type>>8) == 'S' && (type&0xff) == 'Q') {
        SAM_hdr_tag *tag;
        SAM_SQ *new_ref;
        int nref = sh->nref;

        new_ref = realloc(sh->ref, (sh->nref+1)*sizeof(*sh->ref));
        if (!new_ref)
            return -1;
        sh->ref = new_ref;

        tag = h_type->tag;
        sh->ref[nref].name = NULL;
        sh->ref[nref].len  = 0;
        sh->ref[nref].ty = h_type;
        sh->ref[nref].tag  = tag;

        while (tag) {
            if (tag->str[0] == 'S' && tag->str[1] == 'N') {
                if (!(sh->ref[nref].name = malloc(tag->len)))
                    return -1;
                strncpy(sh->ref[nref].name, tag->str+3, tag->len-3);
                sh->ref[nref].name[tag->len-3] = 0;
            } else if (tag->str[0] == 'L' && tag->str[1] == 'N') {
                sh->ref[nref].len = atoi(tag->str+3);
            }
            tag = tag->next;
        }

        if (sh->ref[nref].name) {
            khint_t k;
            int r;
            k = kh_put(m_s2i, sh->ref_hash, sh->ref[nref].name, &r);
            if (-1 == r) return -1;
            kh_val(sh->ref_hash, k) = nref;
        } else {
            return -1; // SN should be present, according to spec.
        }

        sh->nref++;
    }

    /* Add to read-group hash? */
    if ((type>>8) == 'R' && (type&0xff) == 'G') {
        SAM_hdr_tag *tag;
        SAM_RG *new_rg;
        int nrg = sh->nrg;

        new_rg = realloc(sh->rg, (sh->nrg+1)*sizeof(*sh->rg));
        if (!new_rg)
            return -1;
        sh->rg = new_rg;

        tag = h_type->tag;
        sh->rg[nrg].name = NULL;
        sh->rg[nrg].name_len = 0;
        sh->rg[nrg].ty   = h_type;
        sh->rg[nrg].tag  = tag;
        sh->rg[nrg].id   = nrg;

        while (tag) {
            if (tag->str[0] == 'I' && tag->str[1] == 'D') {
                if (!(sh->rg[nrg].name = malloc(tag->len)))
                    return -1;
                strncpy(sh->rg[nrg].name, tag->str+3, tag->len-3);
                sh->rg[nrg].name[tag->len-3] = 0;
                sh->rg[nrg].name_len = strlen(sh->rg[nrg].name);
            }
            tag = tag->next;
        }

        if (sh->rg[nrg].name) {
            khint_t k;
            int r;
            k = kh_put(m_s2i, sh->rg_hash, sh->rg[nrg].name, &r);
            if (-1 == r) return -1;
            kh_val(sh->rg_hash, k) = nrg;
        } else {
            return -1; // ID should be present, according to spec.
        }

        sh->nrg++;
    }

    /* Add to program hash? */
    if ((type>>8) == 'P' && (type&0xff) == 'G') {
        SAM_hdr_tag *tag;
        SAM_PG *new_pg;
        int npg = sh->npg;

        new_pg = realloc(sh->pg, (sh->npg+1)*sizeof(*sh->pg));
        if (!new_pg)
            return -1;
        sh->pg = new_pg;

        tag = h_type->tag;
        sh->pg[npg].name = NULL;
        sh->pg[npg].name_len = 0;
        sh->pg[npg].ty  = h_type;
        sh->pg[npg].tag  = tag;
        sh->pg[npg].id   = npg;
        sh->pg[npg].prev_id = -1;

        while (tag) {
            if (tag->str[0] == 'I' && tag->str[1] == 'D') {
                if (!(sh->pg[npg].name = malloc(tag->len)))
                    return -1;
                strncpy(sh->pg[npg].name, tag->str+3, tag->len-3);
                sh->pg[npg].name[tag->len-3] = 0;
                sh->pg[npg].name_len = strlen(sh->pg[npg].name);
            } else if (tag->str[0] == 'P' && tag->str[1] == 'P') {
                // Resolve later if needed
                khint_t k;
                char tmp = tag->str[tag->len]; tag->str[tag->len] = 0;
                k = kh_get(m_s2i, sh->pg_hash, tag->str+3);
                tag->str[tag->len] = tmp;

                if (k != kh_end(sh->pg_hash)) {
                    int p_id = kh_val(sh->pg_hash, k);
                    sh->pg[npg].prev_id = sh->pg[p_id].id;

                    /* Unmark previous entry as a PG termination */
                    if (sh->npg_end > 0 &&
<<<<<<< HEAD
                            sh->pg_end[sh->npg_end-1] == p_id) {
=======
                        sh->pg_end[sh->npg_end-1] == p_id) {
>>>>>>> b39e724b
                        sh->npg_end--;
                    } else {
                        int i;
                        for (i = 0; i < sh->npg_end; i++) {
                            if (sh->pg_end[i] == p_id) {
                                memmove(&sh->pg_end[i], &sh->pg_end[i+1],
                                        (sh->npg_end-i-1)*sizeof(*sh->pg_end));
                                sh->npg_end--;
                            }
                        }
                    }
                } else {
                    sh->pg[npg].prev_id = -1;
                }
            }
            tag = tag->next;
        }

        if (sh->pg[npg].name) {
            khint_t k;
            int r;
            k = kh_put(m_s2i, sh->pg_hash, sh->pg[npg].name, &r);
            if (-1 == r) return -1;
            kh_val(sh->pg_hash, k) = npg;
        } else {
            return -1; // ID should be present, according to spec.
        }

        /* Add to npg_end[] array. Remove later if we find a PP line */
        if (sh->npg_end >= sh->npg_end_alloc) {
            int *new_pg_end;
            int  new_alloc = sh->npg_end_alloc ? sh->npg_end_alloc*2 : 4;

            new_pg_end = realloc(sh->pg_end, new_alloc * sizeof(int));
            if (!new_pg_end)
                return -1;
            sh->npg_end_alloc = new_alloc;
            sh->pg_end = new_pg_end;
        }
        sh->pg_end[sh->npg_end++] = npg;

        sh->npg++;
    }

    return 0;
}

static int sam_hdr_remove_hash_entry(SAM_hdr *sh, int type, SAM_hdr_type *h_type) {
    if (!sh || !h_type)
        return -1;

    SAM_hdr_tag *tag;
    char *key = NULL;
    khint_t k;

    /* Remove from reference hash */
    if ((type>>8) == 'S' && (type&0xff) == 'Q') {
        tag = h_type->tag;

        while (tag) {
            if (tag->str[0] == 'S' && tag->str[1] == 'N') {
                if (!(key = malloc(tag->len)))
                    return -1;
                strncpy(key, tag->str+3, tag->len-3);
                key[tag->len-3] = 0;
                k = kh_get(m_s2i, sh->ref_hash, key);
                if (k != kh_end(sh->ref_hash)) {
                    if (kh_val(sh->ref_hash, k) < sh->nref-1) 
                        memcpy(&sh->ref[kh_val(sh->ref_hash, k)], &sh->ref[kh_val(sh->ref_hash, k)+1], sizeof(SAM_SQ)*(sh->nref - kh_val(sh->ref_hash, k) - 1));
                    kh_del(m_s2i, sh->ref_hash, k);
                    sh->nref--;   
                }
                break;
            }
            tag = tag->next;
        }
    }

    /* Remove from read-group hash */
    if ((type>>8) == 'R' && (type&0xff) == 'G') {
        tag = h_type->tag;

        while (tag) {
            if (tag->str[0] == 'I' && tag->str[1] == 'D') {
                if (!(key = malloc(tag->len)))
                    return -1;
                strncpy(key, tag->str+3, tag->len-3);
                key[tag->len-3] = 0;
                k = kh_get(m_s2i, sh->rg_hash, key);
                if (k != kh_end(sh->rg_hash)) {
                    if (kh_val(sh->rg_hash, k) < sh->nrg-1) 
                        memcpy(&sh->rg[kh_val(sh->rg_hash, k)], &sh->rg[kh_val(sh->rg_hash, k)+1], sizeof(SAM_RG)*(sh->nrg - kh_val(sh->rg_hash, k) - 1));
                    kh_del(m_s2i, sh->rg_hash, k);
                    sh->nrg--;
                }
                break;
            }
            tag = tag->next;
        }
    }

    free(key);
    return 0;
}
/*
 * Appends a formatted line to an existing SAM header.
 * Line is a full SAM header record, eg "@SQ\tSN:foo\tLN:100", with
 * optional new-line. If it contains more than 1 line then multiple lines
 * will be added in order.
 *
 * Input text is of maximum length len or as terminated earlier by a NUL.
 * Len may be 0 if unknown, in which case lines must be NUL-terminated.
 *
 * Returns 0 on success
 *        -1 on failure
 */
int sam_hdr_add_lines(SAM_hdr *sh, const char *lines, int len) {
    int i, lno, text_offset;
    char *hdr;

    if (!len)
        len = strlen(lines);

    text_offset = ks_len(&sh->text);
    if (EOF == kputsn(lines, len, &sh->text))
        return -1;
    hdr = ks_str(&sh->text) + text_offset;

    for (i = 0, lno = 1; i < len && hdr[i] != '\0'; i++, lno++) {
        khint32_t type;
        khint_t k;

        int l_start = i, new;
        SAM_hdr_type *h_type;
        SAM_hdr_tag *h_tag, *last;

        if (hdr[i] != '@') {
            int j;
            for (j = i; j < len && hdr[j] != '\0' && hdr[j] != '\n'; j++)
                ;
            sam_hdr_error("Header line does not start with '@'",
<<<<<<< HEAD
                    &hdr[l_start], len - l_start, lno);
=======
                          &hdr[l_start], len - l_start, lno);
>>>>>>> b39e724b
            return -1;
        }

        type = (hdr[i+1]<<8) | hdr[i+2];
<<<<<<< HEAD
        if (!isalpha_c(hdr[i+1]) || !isalpha_c(hdr[i+2])) {
            sam_hdr_error("Header line does not have a two character key",
                    &hdr[l_start], len - l_start, lno);
=======
        if (hdr[i+1] < 'A' || hdr[i+1] > 'z' ||
            hdr[i+2] < 'A' || hdr[i+2] > 'z') {
            sam_hdr_error("Header line does not have a two character key",
                          &hdr[l_start], len - l_start, lno);
>>>>>>> b39e724b
            return -1;
        }

        i += 3;
        if (hdr[i] == '\n')
            continue;

        // Add the header line type
        if (!(h_type = pool_alloc(sh->type_pool)))
            return -1;
        if (-1 == (k = kh_put(sam_hdr, sh->h, type, &new)))
            return -1;

        // Form the ring, either with self or other lines of this type
        if (!new) {
            SAM_hdr_type *t = kh_val(sh->h, k), *p;
            p = t->prev;

            assert(p->next == t);
            p->next = h_type;
            h_type->prev = p;

            t->prev = h_type;
            h_type->next = t;
            h_type->order = p->order+1;
        } else {
            kh_val(sh->h, k) = h_type;
            h_type->prev = h_type->next = h_type;
            h_type->order = 0;
        }

<<<<<<< HEAD
        if (sh->line_count == (sh->line_size - 1)) {
            sh->line_size <<= 1;
            SAM_hdr_line *tmp= realloc(sh->line_order, sizeof(SAM_hdr_line) * sh->line_size);
            if (!tmp)
                return -1;
            sh->line_order = tmp;
        }
        strncpy(sh->line_order[sh->line_count].type_name, hdr+i-2, 2); ;
        sh->line_order[sh->line_count++].type_data = h_type;

=======
>>>>>>> b39e724b
        // Parse the tags on this line
        last = NULL;
        if ((type>>8) == 'C' && (type&0xff) == 'O') {
            int j;
            if (hdr[i] != '\t') {
                sam_hdr_error("Missing tab",
<<<<<<< HEAD
                        &hdr[l_start], len - l_start, lno);
=======
                              &hdr[l_start], len - l_start, lno);
>>>>>>> b39e724b
                return -1;
            }

            for (j = ++i; j < len && hdr[j] != '\0' && hdr[j] != '\n'; j++)
                ;

            if (!(h_type->tag = h_tag = pool_alloc(sh->tag_pool)))
                return -1;
            h_tag->str = string_ndup(sh->str_pool, &hdr[i], j-i);
            h_tag->len = j-i;
            h_tag->next = NULL;
            if (!h_tag->str)
                return -1;

            i = j;

        } else {
            do {
                int j;
                if (hdr[i] != '\t') {
                    sam_hdr_error("Missing tab",
<<<<<<< HEAD
                            &hdr[l_start], len - l_start, lno);
=======
                                  &hdr[l_start], len - l_start, lno);
>>>>>>> b39e724b
                    return -1;
                }

                for (j = ++i; j < len && hdr[j] != '\0' && hdr[j] != '\n' && hdr[j] != '\t'; j++)
                    ;

                if (!(h_tag = pool_alloc(sh->tag_pool)))
                    return -1;
                h_tag->str = string_ndup(sh->str_pool, &hdr[i], j-i);
                h_tag->len = j-i;
                h_tag->next = NULL;
                if (!h_tag->str)
                    return -1;

                if (h_tag->len < 3 || h_tag->str[2] != ':') {
                    sam_hdr_error("Malformed key:value pair",
<<<<<<< HEAD
                            &hdr[l_start], len - l_start, lno);
=======
                                  &hdr[l_start], len - l_start, lno);
>>>>>>> b39e724b
                    return -1;
                }

                if (last)
                    last->next = h_tag;
                else
                    h_type->tag = h_tag;

                last = h_tag;
                i = j;
            } while (i < len && hdr[i] != '\0' && hdr[i] != '\n');
        }

        /* Update RG/SQ hashes */
        if (-1 == sam_hdr_update_hashes(sh, type, h_type))
            return -1;
    }

    return 0;
}

/*
 * Adds a single line to a SAM header.
 * Specify type and one or more key,value pairs, ending with the NULL key.
 * Eg. sam_hdr_add(h, "SQ", "ID", "foo", "LN", "100", NULL).
 *
 * Returns index for specific entry on success (eg 2nd SQ, 4th RG)
 *        -1 on failure
 */
int sam_hdr_add(SAM_hdr *sh, const char *type, ...) {
    va_list args;
    va_start(args, type);
    return sam_hdr_vadd(sh, type, args, NULL);
}

/*
 * sam_hdr_add with a va_list interface.
 *
 * Note: this function invokes va_arg at least once, making the value
 * of ap indeterminate after the return.  The caller should call
 * va_start/va_end before/after calling this function or use va_copy.
 */
int sam_hdr_vadd(SAM_hdr *sh, const char *type, va_list ap, ...) {
    va_list args;
    SAM_hdr_type *h_type;
    SAM_hdr_tag *h_tag, *last;
    int new;
    khint32_t type_i = (type[0]<<8) | type[1], k;

    if (EOF == kputc_('@', &sh->text))
        return -1;
    if (EOF == kputsn(type, 2, &sh->text))
        return -1;

    if (!(h_type = pool_alloc(sh->type_pool)))
        return -1;
    if (-1 == (k = kh_put(sam_hdr, sh->h, type_i, &new)))
        return -1;

    // Form the ring, either with self or other lines of this type
    if (!new) {
        SAM_hdr_type *t = kh_val(sh->h, k), *p;
        p = t->prev;

        assert(p->next == t);
        p->next = h_type;
        h_type->prev = p;

        t->prev = h_type;
        h_type->next = t;
        h_type->order = p->order + 1;
    } else {
        kh_val(sh->h, k) = h_type;
        h_type->prev = h_type->next = h_type;
        h_type->order = 0;
    }

    last = NULL;

    // Any ... varargs
    va_start(args, ap);
    for (;;) {
        char *k, *v;
        int idx;

        if (!(k = (char *)va_arg(args, char *)))
            break;
        v = va_arg(args, char *);

        if (EOF == kputc_('\t', &sh->text))
            return -1;

        if (!(h_tag = pool_alloc(sh->tag_pool)))
            return -1;
        idx = ks_len(&sh->text);

        if (EOF == kputs(k, &sh->text))
            return -1;
        if (EOF == kputc_(':', &sh->text))
            return -1;
        if (EOF == kputs(v, &sh->text))
            return -1;

        h_tag->len = ks_len(&sh->text) - idx;
        h_tag->str = string_ndup(sh->str_pool,
<<<<<<< HEAD
                ks_str(&sh->text) + idx,
                h_tag->len);
=======
                                 ks_str(&sh->text) + idx,
                                 h_tag->len);
>>>>>>> b39e724b
        h_tag->next = NULL;
        if (!h_tag->str)
            return -1;

        if (last)
            last->next = h_tag;
        else
            h_type->tag = h_tag;

        last = h_tag;
    }
    va_end(args);

    // Plus the specified va_list params
    for (;;) {
        char *k, *v;
        int idx;

        if (!(k = (char *)va_arg(ap, char *)))
            break;
        v = va_arg(ap, char *);

        if (EOF == kputc_('\t', &sh->text))
            return -1;

        if (!(h_tag = pool_alloc(sh->tag_pool)))
            return -1;
        idx = ks_len(&sh->text);

        if (EOF == kputs(k, &sh->text))
            return -1;
        if (EOF == kputc_(':', &sh->text))
            return -1;
        if (EOF == kputs(v, &sh->text))
            return -1;

        h_tag->len = ks_len(&sh->text) - idx;
        h_tag->str = string_ndup(sh->str_pool,
<<<<<<< HEAD
                ks_str(&sh->text) + idx,
                h_tag->len);
=======
                                 ks_str(&sh->text) + idx,
                                 h_tag->len);
>>>>>>> b39e724b
        h_tag->next = NULL;
        if (!h_tag->str)
            return -1;

        if (last)
            last->next = h_tag;
        else
            h_type->tag = h_tag;

        last = h_tag;
    }
    va_end(ap);

    if (EOF == kputc('\n', &sh->text))
        return -1;

    int itype = (type[0]<<8) | type[1];
    if (-1 == sam_hdr_update_hashes(sh, itype, h_type))
        return -1;

    return h_type->order;
}

/*
 * Returns the first header item matching 'type'. If ID is non-NULL it checks
 * for the tag ID: and compares against the specified ID.
 *
 * Returns NULL if no type/ID is found
 */
SAM_hdr_type *sam_hdr_find(SAM_hdr *hdr, char *type,
<<<<<<< HEAD
        char *ID_key, char *ID_value) {
=======
                           char *ID_key, char *ID_value) {
>>>>>>> b39e724b
    SAM_hdr_type *t1, *t2;
    int itype = (type[0]<<8)|(type[1]);
    khint_t k;

    /* Special case for types we have prebuilt hashes on */
    if (ID_key) {
        if (type[0]   == 'S' && type[1]   == 'Q' &&
<<<<<<< HEAD
                ID_key[0] == 'S' && ID_key[1] == 'N') {
            k = kh_get(m_s2i, hdr->ref_hash, ID_value);
            return k != kh_end(hdr->ref_hash)
                    ? hdr->ref[kh_val(hdr->ref_hash, k)].ty
                            : NULL;
        }

        if (type[0]   == 'R' && type[1]   == 'G' &&
                ID_key[0] == 'I' && ID_key[1] == 'D') {
            k = kh_get(m_s2i, hdr->rg_hash, ID_value);
            return k != kh_end(hdr->rg_hash)
                    ? hdr->rg[kh_val(hdr->rg_hash, k)].ty
                            : NULL;
        }

        if (type[0]   == 'P' && type[1]   == 'G' &&
                ID_key[0] == 'I' && ID_key[1] == 'D') {
            k = kh_get(m_s2i, hdr->pg_hash, ID_value);
            return k != kh_end(hdr->pg_hash)
                    ? hdr->pg[kh_val(hdr->pg_hash, k)].ty
                            : NULL;
=======
            ID_key[0] == 'S' && ID_key[1] == 'N') {
            k = kh_get(m_s2i, hdr->ref_hash, ID_value);
            return k != kh_end(hdr->ref_hash)
                ? hdr->ref[kh_val(hdr->ref_hash, k)].ty
                : NULL;
        }

        if (type[0]   == 'R' && type[1]   == 'G' &&
            ID_key[0] == 'I' && ID_key[1] == 'D') {
            k = kh_get(m_s2i, hdr->rg_hash, ID_value);
            return k != kh_end(hdr->rg_hash)
                ? hdr->rg[kh_val(hdr->rg_hash, k)].ty
                : NULL;
        }

        if (type[0]   == 'P' && type[1]   == 'G' &&
            ID_key[0] == 'I' && ID_key[1] == 'D') {
            k = kh_get(m_s2i, hdr->pg_hash, ID_value);
            return k != kh_end(hdr->pg_hash)
                ? hdr->pg[kh_val(hdr->pg_hash, k)].ty
                : NULL;
>>>>>>> b39e724b
        }
    }

    k = kh_get(sam_hdr, hdr->h, itype);
    if (k == kh_end(hdr->h))
        return NULL;

    if (!ID_key)
        return kh_val(hdr->h, k);

    t1 = t2 = kh_val(hdr->h, k);
    do {
        SAM_hdr_tag *tag;
        for (tag = t1->tag; tag; tag = tag->next) {
            if (tag->str[0] == ID_key[0] && tag->str[1] == ID_key[1]) {
                char *cp1 = tag->str+3;
                char *cp2 = ID_value;
                while (*cp1 && *cp1 == *cp2)
                    cp1++, cp2++;
                if (*cp2 || *cp1)
                    continue;
                return t1;
            }
        }
        t1 = t1->next;
    } while (t1 != t2);

    return NULL;
}

/*
 * As per SAM_hdr_type, but returns a complete line of formatted text
 * for a specific head type/ID combination. If ID is NULL then it returns
 * the first line of the specified type.
 *
 * The returned string is malloced and should be freed by the calling
 * function with free().
 *
 * Returns NULL if no type/ID is found.
 */
char *sam_hdr_find_line(SAM_hdr *hdr, char *type,
<<<<<<< HEAD
        char *ID_key, char *ID_value) {
=======
                        char *ID_key, char *ID_value) {
>>>>>>> b39e724b
    SAM_hdr_type *ty = sam_hdr_find(hdr, type, ID_key, ID_value);
    kstring_t ks = KS_INITIALIZER;
    SAM_hdr_tag *tag;
    int r = 0;

    if (!ty)
        return NULL;

    // Paste together the line from the hashed copy
    r |= (kputc_('@', &ks) == EOF);
    r |= (kputs(type, &ks) == EOF);
    for (tag = ty->tag; tag; tag = tag->next) {
        r |= (kputc_('\t', &ks) == EOF);
        r |= (kputsn(tag->str, tag->len, &ks) == EOF);
    }

    if (r) {
        KS_FREE(&ks);
        return NULL;
    }

    return ks_str(&ks);
}

/*
 * Function for deallocating a list of tags
 */

static void free_tags(SAM_hdr *hdr, SAM_hdr_tag *tag) {
    if (!hdr || !tag)
        return;
    if (tag->next)
        free_tags(hdr, tag->next);

    pool_free(hdr->tag_pool, tag);
}

static int remove_line(SAM_hdr *hdr, char *type_name, SAM_hdr_type *type_found) {
    if (!hdr || !type_name || !type_found)
        return -1;

    int itype = (type_name[0]<<8) | type_name[1], i;
    khint_t k = kh_get(sam_hdr, hdr->h, itype);
    if (k == kh_end(hdr->h))
        return -1;

    for(i = 0; i < hdr->line_count; i++) {
        if (!strncmp(type_name, hdr->line_order[i].type_name, 2) && 
                hdr->line_order[i].type_data &&
                hdr->line_order[i].type_data->order == type_found->order) {
            hdr->line_order[i].type_data = NULL;       
        }
    } 

    free_tags(hdr, type_found->tag); 
    /* single element in the list */
    if (type_found->prev == type_found || type_found->next == type_found) {
        pool_free(hdr->type_pool, type_found);
        kh_del(sam_hdr, hdr->h, k);
    } else {
        type_found->prev->next = type_found->next;
        type_found->next->prev = type_found->prev;
        pool_free(hdr->type_pool, type_found);
    }

    if (!strncmp(type_name, "SQ", 2) || !strncmp(type_name, "RG", 2))
        sam_hdr_remove_hash_entry(hdr, itype, type_found);

    return 0;
} 

/*
 * Remove a line from the header by specifying the position in the type
 * group, i.e. 3rd @SQ line.
 */

int sam_hdr_remove_line_pos(SAM_hdr *hdr, char *type, int position) {
    if (!hdr || !type || position < 0 || position > hdr->line_count)
        return -1;
    if (!strncmp(type, "PG", 2)) {
        hts_log_warning("Removing PG lines is not supported!");
        return -1;
    }

    SAM_hdr_type *type_beg, *type_end, *type_found = NULL;
    int itype = (type[0]<<8) | type[1];

    khint_t k = kh_get(sam_hdr, hdr->h, itype);
    if (k == kh_end(hdr->h))
        return -1;

    type_beg = type_end = kh_val(hdr->h, k);
    do {
        if (!type_found) { 
            if(type_beg->order == position-1) {
                type_found = type_beg;
                break;
            }
        }
        type_beg = type_beg->next;
    } while (type_beg != type_end);

    return remove_line(hdr, type, type_found);
}

/*
 * Remove a line from the header by specifying a tag:value that uniquely 
 * identifies a line, i.e. the @SQ line containing "SN:ref1".
 */

int sam_hdr_remove_line_key(SAM_hdr *hdr, char *type, char *ID_key, char *ID_value) {
    if (!hdr || !type)
        return -1;
    if (!strncmp(type, "PG", 2)) {
        hts_log_warning("Removing PG lines is not supported!");
        return -1;
    }

    SAM_hdr_type *type_found = sam_hdr_find(hdr, type, ID_key, ID_value);
    if (!type_found)
        return -1;

    return remove_line(hdr, type, type_found);
}

/*
 * Looks for a specific key in a single sam header line.
 * If prev is non-NULL it also fills this out with the previous tag, to
 * permit use in key removal. *prev is set to NULL when the tag is the first
 * key in the list. When a tag isn't found, prev (if non NULL) will be the last
 * tag in the existing list.
 *
 * Returns the tag pointer on success
 *         NULL on failure
 */
SAM_hdr_tag *sam_hdr_find_key(SAM_hdr *sh,
<<<<<<< HEAD
        SAM_hdr_type *type,
        char *key,
        SAM_hdr_tag **prev) {
=======
                              SAM_hdr_type *type,
                              char *key,
                              SAM_hdr_tag **prev) {
>>>>>>> b39e724b
    SAM_hdr_tag *tag, *p = NULL;

    for (tag = type->tag; tag; p = tag, tag = tag->next) {
        if (tag->str[0] == key[0] && tag->str[1] == key[1]) {
            if (prev)
                *prev = p;
            return tag;
        }
    }

    if (prev)
        *prev = p;

    return NULL;
}

void sam_hdr_remove_key(SAM_hdr *sh,
        SAM_hdr_type *type,
        char *key) {
    SAM_hdr_tag *tag, *prev;
    tag = sam_hdr_find_key(sh, type, key, &prev);
    if (tag) { //tag exists
        if (!prev) { //first tag
            type->tag = tag->next;
        } else {
            prev->next = tag->next;
        }
        pool_free(sh->tag_pool, tag);
    }
}


/*
 * Adds or updates tag key,value pairs in a header line.
 * Eg for adding M5 tags to @SQ lines or updating sort order for the
 * @HD line (although use the sam_hdr_sort_order() function for
 * HD manipulation, which is a wrapper around this funuction).
 *
 * Specify multiple key,value pairs ending in NULL.
 *
 * Returns 0 on success
 *        -1 on failure
 */
int sam_hdr_update(SAM_hdr *hdr, SAM_hdr_type *type, ...) {
    va_list ap;

    va_start(ap, type);

    for (;;) {
        char *k, *v;
        int idx;
        SAM_hdr_tag *tag, *prev;

        if (!(k = (char *)va_arg(ap, char *)))
            break;
        v = va_arg(ap, char *);

        tag = sam_hdr_find_key(hdr, type, k, &prev);
        if (!tag) {
            if (!(tag = pool_alloc(hdr->tag_pool)))
                return -1;
            if (prev)
                prev->next = tag;
            else
                type->tag = tag;

            tag->next = NULL;
        }

        idx = ks_len(&hdr->text);
        if (ksprintf(&hdr->text, "%2.2s:%s", k, v) < 0)
            return -1;
        tag->len = ks_len(&hdr->text) - idx;
        tag->str = string_ndup(hdr->str_pool,
<<<<<<< HEAD
                ks_str(&hdr->text) + idx,
                tag->len);
=======
                               ks_str(&hdr->text) + idx,
                               tag->len);
>>>>>>> b39e724b
        if (!tag->str)
            return -1;
    }

    va_end(ap);

    return 0;
}

#define K(a) (((a)[0]<<8)|((a)[1]))

enum sam_sort_order sam_hdr_sort_order(SAM_hdr *hdr) {
    khint_t k;
    enum sam_sort_order so;

    so = ORDER_UNKNOWN;
    k = kh_get(sam_hdr, hdr->h, K("HD"));
    if (k != kh_end(hdr->h)) {
        SAM_hdr_type *ty = kh_val(hdr->h, k);
        SAM_hdr_tag *tag;
        for (tag = ty->tag; tag; tag = tag->next) {
            if (tag->str[0] == 'S' && tag->str[1] == 'O') {
                if (strcmp(tag->str+3, "unsorted") == 0)
                    so = ORDER_UNSORTED;
                else if (strcmp(tag->str+3, "queryname") == 0)
                    so = ORDER_NAME;
                else if (strcmp(tag->str+3, "coordinate") == 0)
                    so = ORDER_COORD;
                else if (strcmp(tag->str+3, "unknown") != 0)
                    hts_log_error("Unknown sort order field: %s", tag->str+3);
            }
        }
    }

    return so;
}

enum sam_group_order sam_hdr_group_order(SAM_hdr *hdr) {
    khint_t k;
    enum sam_group_order go;

    go = ORDER_NONE;
    k = kh_get(sam_hdr, hdr->h, K("HD"));
    if (k != kh_end(hdr->h)) {
        SAM_hdr_type *ty = kh_val(hdr->h, k);
        SAM_hdr_tag *tag;
        for (tag = ty->tag; tag; tag = tag->next) {
            if (tag->str[0] == 'G' && tag->str[1] == 'O') {
                if (strcmp(tag->str+3, "query") == 0)
                    go = ORDER_QUERY;
                else if (strcmp(tag->str+3, "reference") == 0)
                    go = ORDER_REFERENCE;
            }
        }
    }

    return go;
}

/*
 * Reconstructs the kstring from the header hash table.
 * Returns 0 on success
 *        -1 on failure
 */
int sam_hdr_rebuild(SAM_hdr *hdr) {
    /* Order: HD then others */
    kstring_t ks = KS_INITIALIZER;
    khint_t k;
    unsigned int i;


    k = kh_get(sam_hdr, hdr->h, K("HD"));
    if (k != kh_end(hdr->h)) {
        SAM_hdr_type *ty = kh_val(hdr->h, k);
        SAM_hdr_tag *tag;
        if (EOF == kputs("@HD", &ks))
            return -1;
        for (tag = ty->tag; tag; tag = tag->next) {
            if (EOF == kputc_('\t', &ks))
                return -1;
            if (EOF == kputsn_(tag->str, tag->len, &ks))
                return -1;
        }
        if (EOF == kputc('\n', &ks))
            return -1;
    }

<<<<<<< HEAD
    for (i = 0; i < hdr->line_count; i++) {
        SAM_hdr_type *type;
        SAM_hdr_tag *tag;
        char c[2];

        if (!hdr->line_order[i].type_data || !strncmp(hdr->line_order[i].type_name, "HD", 2))
            continue;

        type = hdr->line_order[i].type_data;
        if (EOF == kputc_('@', &ks))
            return -1;

        strncpy(c, hdr->line_order[i].type_name, 2);
        if (EOF == kputsn_(c, 2, &ks))
            return -1;

        for (tag = type->tag; tag; tag=tag->next) {
            if (EOF == kputc_('\t', &ks))
                return -1;
            if (EOF == kputsn_(tag->str, tag->len, &ks))
                return -1;
        }
        if (EOF == kputc('\n', &ks))
            return -1;
=======
    for (k = kh_begin(hdr->h); k != kh_end(hdr->h); k++) {
        SAM_hdr_type *t1, *t2;

        if (!kh_exist(hdr->h, k))
            continue;

        if (kh_key(hdr->h, k) == K("HD"))
            continue;

        t1 = t2 = kh_val(hdr->h, k);
        do {
            SAM_hdr_tag *tag;
            char c[2];

            if (EOF == kputc_('@', &ks))
                return -1;
            c[0] = kh_key(hdr->h, k)>>8;
            c[1] = kh_key(hdr->h, k)&0xff;
            if (EOF == kputsn_(c, 2, &ks))
                return -1;
            for (tag = t1->tag; tag; tag=tag->next) {
                if (EOF == kputc_('\t', &ks))
                    return -1;
                if (EOF == kputsn_(tag->str, tag->len, &ks))
                    return -1;
            }
            if (EOF == kputc('\n', &ks))
                return -1;
            t1 = t1->next;
        } while (t1 != t2);
>>>>>>> b39e724b
    }

    if (ks_str(&hdr->text))
        KS_FREE(&hdr->text);

    hdr->text = ks;

    return 0;
}


/*
 * Creates an empty SAM header, ready to be populated.
 *
 * Returns a SAM_hdr struct on success (free with sam_hdr_free())
 *         NULL on failure
 */
SAM_hdr *sam_hdr_new() {
    SAM_hdr *sh = calloc(1, sizeof(*sh));

    if (!sh)
        return NULL;

    sh->h = kh_init(sam_hdr);
    if (!sh->h)
        goto err;

    sh->ID_cnt = 1;
    sh->ref_count = 1;

    sh->nref = 0;
    sh->ref  = NULL;
    if (!(sh->ref_hash = kh_init(m_s2i)))
        goto err;

    sh->nrg = 0;
    sh->rg  = NULL;
    if (!(sh->rg_hash = kh_init(m_s2i)))
        goto err;

    sh->npg = 0;
    sh->pg  = NULL;
    sh->npg_end = sh->npg_end_alloc = 0;
    sh->pg_end = NULL;
    if (!(sh->pg_hash = kh_init(m_s2i)))
        goto err;

    KS_INIT(&sh->text);

    if (!(sh->tag_pool = pool_create(sizeof(SAM_hdr_tag))))
        goto err;

    if (!(sh->type_pool = pool_create(sizeof(SAM_hdr_type))))
        goto err;

    if (!(sh->str_pool = string_pool_create(8192)))
        goto err;
<<<<<<< HEAD

    sh->line_count = 0;
    sh->line_size = SAM_HDR_LINES; 
    if(!(sh->line_order = calloc(sh->line_size, sizeof(SAM_hdr_line))))
        goto err;
=======
>>>>>>> b39e724b

    return sh;

    err:
    if (sh->h)
        kh_destroy(sam_hdr, sh->h);

    if (sh->tag_pool)
        pool_destroy(sh->tag_pool);

    if (sh->type_pool)
        pool_destroy(sh->type_pool);

    if (sh->str_pool)
        string_pool_destroy(sh->str_pool);

    free(sh);

    return NULL;
}


/*
 * Tokenises a SAM header into a hash table.
 * Also extracts a few bits on specific data types, such as @RG lines.
 *
 * Returns a SAM_hdr struct on success (free with sam_hdr_free())
 *         NULL on failure
 */
SAM_hdr *sam_hdr_parse_(const char *hdr, int len) {
    /* Make an empty SAM_hdr */
    SAM_hdr *sh;

    sh = sam_hdr_new();
    if (NULL == sh) return NULL;

    if (NULL == hdr) return sh; // empty header is permitted

    /* Parse the header, line by line */
    if (-1 == sam_hdr_add_lines(sh, hdr, len)) {
        sam_hdr_free(sh);
        return NULL;
    }

    //sam_hdr_dump(sh);
    //sam_hdr_add(sh, "RG", "ID", "foo", "SM", "bar", NULL);
    //sam_hdr_rebuild(sh);
    //printf(">>%s<<", ks_str(sh->text));

    //parse_references(sh);
    //parse_read_groups(sh);

    sam_hdr_link_pg(sh);
    //sam_hdr_dump(sh);

    return sh;
}

/*
 * Produces a duplicate copy of hdr and returns it.
 * Returns NULL on failure
 */
SAM_hdr *sam_hdr_dup(SAM_hdr *hdr) {
    if (-1 == sam_hdr_rebuild(hdr))
        return NULL;

    return sam_hdr_parse_(sam_hdr_str(hdr), sam_hdr_length(hdr));
}

/*! Increments a reference count on hdr.
 *
 * This permits multiple files to share the same header, all calling
 * sam_hdr_free when done, without causing errors for other open  files.
 */
void sam_hdr_incr_ref(SAM_hdr *hdr) {
    hdr->ref_count++;
}

/*! Increments a reference count on hdr.
 *
 * This permits multiple files to share the same header, all calling
 * sam_hdr_free when done, without causing errors for other open  files.
 *
 * If the reference count hits zero then the header is automatically
 * freed. This makes it a synonym for sam_hdr_free().
 */
void sam_hdr_decr_ref(SAM_hdr *hdr) {
    sam_hdr_free(hdr);
}

/*! Deallocates all storage used by a SAM_hdr struct.
 *
 * This also decrements the header reference count. If after decrementing
 * it is still non-zero then the header is assumed to be in use by another
 * caller and the free is not done.
 *
 * This is a synonym for sam_hdr_dec_ref().
 */
void sam_hdr_free(SAM_hdr *hdr) {
    if (!hdr)
        return;

    if (--hdr->ref_count > 0)
        return;

    if (ks_str(&hdr->text))
        KS_FREE(&hdr->text);

    if (hdr->h)
        kh_destroy(sam_hdr, hdr->h);

    if (hdr->ref_hash)
        kh_destroy(m_s2i, hdr->ref_hash);

    if (hdr->ref) {
        int i;
        for (i = 0; i < hdr->nref; i++)
            if (hdr->ref[i].name)
                free(hdr->ref[i].name);
        free(hdr->ref);
    }

    if (hdr->rg_hash)
        kh_destroy(m_s2i, hdr->rg_hash);

    if (hdr->rg) {
        int i;
        for (i = 0; i < hdr->nrg; i++)
            if (hdr->rg[i].name)
                free(hdr->rg[i].name);
        free(hdr->rg);
    }

    if (hdr->pg_hash)
        kh_destroy(m_s2i, hdr->pg_hash);

    if (hdr->pg) {
        int i;
        for (i = 0; i < hdr->npg; i++)
            if (hdr->pg[i].name)
                free(hdr->pg[i].name);
        free(hdr->pg);
    }

    if (hdr->pg_end)
        free(hdr->pg_end);

    if (hdr->type_pool)
        pool_destroy(hdr->type_pool);

    if (hdr->tag_pool)
        pool_destroy(hdr->tag_pool);

    if (hdr->str_pool)
        string_pool_destroy(hdr->str_pool);

    free(hdr->line_order);
    free(hdr);
}

int sam_hdr_length(SAM_hdr *hdr) {
    return ks_len(&hdr->text);
}

char *sam_hdr_str(SAM_hdr *hdr) {
    return ks_str(&hdr->text);
}

/*
 * Looks up a reference sequence by name and returns the numerical ID.
 * Returns -1 if unknown reference.
 */
int sam_hdr_name2ref(SAM_hdr *hdr, const char *ref) {
    khint_t k = kh_get(m_s2i, hdr->ref_hash, ref);
    return k == kh_end(hdr->ref_hash) ? -1 : kh_val(hdr->ref_hash, k);
}

/*
 * Looks up a read-group by name and returns a pointer to the start of the
 * associated tag list.
 *
 * Returns NULL on failure
 */
SAM_RG *sam_hdr_find_rg(SAM_hdr *hdr, const char *rg) {
    khint_t k = kh_get(m_s2i, hdr->rg_hash, rg);
    return k == kh_end(hdr->rg_hash)
<<<<<<< HEAD
            ? NULL
                    : &hdr->rg[kh_val(hdr->rg_hash, k)];
=======
        ? NULL
        : &hdr->rg[kh_val(hdr->rg_hash, k)];
>>>>>>> b39e724b
}


/*
 * Fixes any PP links in @PG headers.
 * If the entries are in order then this doesn't need doing, but incase
 * our header is out of order this goes through the sh->pg[] array
 * setting the prev_id field.
 *
 * Note we can have multiple complete chains. This code should identify the
 * tails of these chains as these are the entries we have to link to in
 * subsequent PP records.
 *
 * Returns 0 on sucess
 *        -1 on failure (indicating broken PG/PP records)
 */
int sam_hdr_link_pg(SAM_hdr *hdr) {
    int i, j, ret = 0;

    hdr->npg_end_alloc = hdr->npg;
    hdr->pg_end = realloc(hdr->pg_end, hdr->npg * sizeof(*hdr->pg_end));
    if (!hdr->pg_end)
        return -1;

    for (i = 0; i < hdr->npg; i++)
        hdr->pg_end[i] = i;

    for (i = 0; i < hdr->npg; i++) {
        khint_t k;
        SAM_hdr_tag *tag;
        char tmp;

        for (tag = hdr->pg[i].tag; tag; tag = tag->next) {
            if (tag->str[0] == 'P' && tag->str[1] == 'P')
                break;
        }
        if (!tag) {
            /* Chain start points */
            continue;
        }

        tmp = tag->str[tag->len]; tag->str[tag->len] = 0;
        k = kh_get(m_s2i, hdr->pg_hash, tag->str+3);
        tag->str[tag->len] = tmp;

        if (k == kh_end(hdr->pg_hash)) {
            ret = -1;
            continue;
        }

        hdr->pg[i].prev_id = hdr->pg[kh_val(hdr->pg_hash, k)].id;
        hdr->pg_end[kh_val(hdr->pg_hash, k)] = -1;
    }

    for (i = j = 0; i < hdr->npg; i++) {
        if (hdr->pg_end[i] != -1)
            hdr->pg_end[j++] = hdr->pg_end[i];
    }
    hdr->npg_end = j;

    return ret;
}

/*
 * Returns a unique ID from a base name.
 *
 * The value returned is valid until the next call to
 * this function.
 */
const char *sam_hdr_PG_ID(SAM_hdr *sh, const char *name) {
    khint_t k = kh_get(m_s2i, sh->pg_hash, name);
    if (k == kh_end(sh->pg_hash))
        return name;

    do {
        sprintf(sh->ID_buf, "%.1000s.%d", name, sh->ID_cnt++);
        k = kh_get(m_s2i, sh->pg_hash, sh->ID_buf);
    } while (k != kh_end(sh->pg_hash));

    return sh->ID_buf;
}

/*
 * Add an @PG line.
 *
 * If we wish complete control over this use sam_hdr_add() directly. This
 * function uses that, but attempts to do a lot of tedious house work for
 * you too.
 *
 * - It will generate a suitable ID if the supplied one clashes.
 * - It will generate multiple @PG records if we have multiple PG chains.
 *
 * Call it as per sam_hdr_add() with a series of key,value pairs ending
 * in NULL.
 *
 * Returns 0 on success
 *        -1 on failure
 */
int sam_hdr_add_PG(SAM_hdr *sh, const char *name, ...) {
    va_list args;

    if (sh->npg_end) {
        /* Copy ends array to avoid us looping while modifying it */
        int *end = malloc(sh->npg_end * sizeof(int));
        int i, nends = sh->npg_end;

        if (!end)
            return -1;

        memcpy(end, sh->pg_end, nends * sizeof(*end));

        for (i = 0; i < nends; i++) {
            va_start(args, name);
            if (-1 == sam_hdr_vadd(sh, "PG", args,
<<<<<<< HEAD
                    "ID", sam_hdr_PG_ID(sh, name),
                    "PN", name,
                    "PP", sh->pg[end[i]].name,
                    NULL)) {
=======
                                   "ID", sam_hdr_PG_ID(sh, name),
                                   "PN", name,
                                   "PP", sh->pg[end[i]].name,
                                   NULL)) {
>>>>>>> b39e724b
                free(end);
                return  -1;
            }
            va_end(args);
        }

        free(end);
    } else {
        va_start(args, name);
        if (-1 == sam_hdr_vadd(sh, "PG", args,
<<<<<<< HEAD
                "ID", sam_hdr_PG_ID(sh, name),
                "PN", name,
                NULL))
=======
                               "ID", sam_hdr_PG_ID(sh, name),
                               "PN", name,
                               NULL))
>>>>>>> b39e724b
            return -1;
        va_end(args);
    }

    //sam_hdr_dump(sh);

    return 0;
}

/*
 * A function to help with construction of CL tags in @PG records.
 * Takes an argc, argv pair and returns a single space-separated string.
 * This string should be deallocated by the calling function.
 *
 * Returns malloced char * on success
 *         NULL on failure
 */
char *stringify_argv(int argc, char *argv[]) {
    char *str, *cp;
    size_t nbytes = 1;
    int i, j;

    /* Allocate */
    for (i = 0; i < argc; i++) {
        if (i > 0) nbytes += 1;
        nbytes += strlen(argv[i]);
    }
    if (!(str = malloc(nbytes)))
        return NULL;

    /* Copy */
    cp = str;
    for (i = 0; i < argc; i++) {
        if (i > 0) *cp++ = ' ';
        j = 0;
        while (argv[i][j]) {
            if (argv[i][j] == '\t')
                *cp++ = ' ';
            else
                *cp++ = argv[i][j];
            j++;
        }
    }
    *cp++ = 0;

    return str;
}<|MERGE_RESOLUTION|>--- conflicted
+++ resolved
@@ -66,15 +66,10 @@
             SAM_hdr_tag *tag;
             printf(">>>%d ", t1->order);
             for (tag = t1->tag; tag; tag=tag->next) {
-<<<<<<< HEAD
                 if (strncmp(c, "CO", 2))
                     printf("\"%.2s\":\"%.*s\"\t", tag->str, tag->len-3, tag->str+3);
                 else
                     printf("%s", tag->str);
-=======
-                printf("\"%.2s\":\"%.*s\"\t",
-                       tag->str, tag->len-3, tag->str+3);
->>>>>>> b39e724b
             }
             putchar('\n');
             t1 = t1->next;
@@ -88,13 +83,8 @@
         printf("  %d:", i);
         for (j = hdr->pg_end[i]; j != -1; j = hdr->pg[j].prev_id) {
             printf("%s%d(%.*s)",
-<<<<<<< HEAD
-                    j == hdr->pg_end[i] ? " " : "->",
-                    j, hdr->pg[j].name_len, hdr->pg[j].name);
-=======
                    j == hdr->pg_end[i] ? " " : "->",
                    j, hdr->pg[j].name_len, hdr->pg[j].name);
->>>>>>> b39e724b
         }
         printf("\n");
     }
@@ -109,13 +99,8 @@
  *        -1 on failure
  */
 static int sam_hdr_update_hashes(SAM_hdr *sh,
-<<<<<<< HEAD
-        int type,
-        SAM_hdr_type *h_type) {
-=======
                                  int type,
                                  SAM_hdr_type *h_type) {
->>>>>>> b39e724b
     /* Add to reference hash? */
     if ((type>>8) == 'S' && (type&0xff) == 'Q') {
         SAM_hdr_tag *tag;
@@ -239,11 +224,7 @@
 
                     /* Unmark previous entry as a PG termination */
                     if (sh->npg_end > 0 &&
-<<<<<<< HEAD
-                            sh->pg_end[sh->npg_end-1] == p_id) {
-=======
                         sh->pg_end[sh->npg_end-1] == p_id) {
->>>>>>> b39e724b
                         sh->npg_end--;
                     } else {
                         int i;
@@ -385,25 +366,14 @@
             for (j = i; j < len && hdr[j] != '\0' && hdr[j] != '\n'; j++)
                 ;
             sam_hdr_error("Header line does not start with '@'",
-<<<<<<< HEAD
-                    &hdr[l_start], len - l_start, lno);
-=======
                           &hdr[l_start], len - l_start, lno);
->>>>>>> b39e724b
             return -1;
         }
 
         type = (hdr[i+1]<<8) | hdr[i+2];
-<<<<<<< HEAD
         if (!isalpha_c(hdr[i+1]) || !isalpha_c(hdr[i+2])) {
             sam_hdr_error("Header line does not have a two character key",
-                    &hdr[l_start], len - l_start, lno);
-=======
-        if (hdr[i+1] < 'A' || hdr[i+1] > 'z' ||
-            hdr[i+2] < 'A' || hdr[i+2] > 'z') {
-            sam_hdr_error("Header line does not have a two character key",
                           &hdr[l_start], len - l_start, lno);
->>>>>>> b39e724b
             return -1;
         }
 
@@ -435,7 +405,6 @@
             h_type->order = 0;
         }
 
-<<<<<<< HEAD
         if (sh->line_count == (sh->line_size - 1)) {
             sh->line_size <<= 1;
             SAM_hdr_line *tmp= realloc(sh->line_order, sizeof(SAM_hdr_line) * sh->line_size);
@@ -446,19 +415,13 @@
         strncpy(sh->line_order[sh->line_count].type_name, hdr+i-2, 2); ;
         sh->line_order[sh->line_count++].type_data = h_type;
 
-=======
->>>>>>> b39e724b
         // Parse the tags on this line
         last = NULL;
         if ((type>>8) == 'C' && (type&0xff) == 'O') {
             int j;
             if (hdr[i] != '\t') {
                 sam_hdr_error("Missing tab",
-<<<<<<< HEAD
-                        &hdr[l_start], len - l_start, lno);
-=======
                               &hdr[l_start], len - l_start, lno);
->>>>>>> b39e724b
                 return -1;
             }
 
@@ -480,11 +443,7 @@
                 int j;
                 if (hdr[i] != '\t') {
                     sam_hdr_error("Missing tab",
-<<<<<<< HEAD
-                            &hdr[l_start], len - l_start, lno);
-=======
                                   &hdr[l_start], len - l_start, lno);
->>>>>>> b39e724b
                     return -1;
                 }
 
@@ -501,11 +460,7 @@
 
                 if (h_tag->len < 3 || h_tag->str[2] != ':') {
                     sam_hdr_error("Malformed key:value pair",
-<<<<<<< HEAD
-                            &hdr[l_start], len - l_start, lno);
-=======
                                   &hdr[l_start], len - l_start, lno);
->>>>>>> b39e724b
                     return -1;
                 }
 
@@ -611,13 +566,8 @@
 
         h_tag->len = ks_len(&sh->text) - idx;
         h_tag->str = string_ndup(sh->str_pool,
-<<<<<<< HEAD
-                ks_str(&sh->text) + idx,
-                h_tag->len);
-=======
                                  ks_str(&sh->text) + idx,
                                  h_tag->len);
->>>>>>> b39e724b
         h_tag->next = NULL;
         if (!h_tag->str)
             return -1;
@@ -656,13 +606,8 @@
 
         h_tag->len = ks_len(&sh->text) - idx;
         h_tag->str = string_ndup(sh->str_pool,
-<<<<<<< HEAD
-                ks_str(&sh->text) + idx,
-                h_tag->len);
-=======
                                  ks_str(&sh->text) + idx,
                                  h_tag->len);
->>>>>>> b39e724b
         h_tag->next = NULL;
         if (!h_tag->str)
             return -1;
@@ -693,11 +638,7 @@
  * Returns NULL if no type/ID is found
  */
 SAM_hdr_type *sam_hdr_find(SAM_hdr *hdr, char *type,
-<<<<<<< HEAD
-        char *ID_key, char *ID_value) {
-=======
                            char *ID_key, char *ID_value) {
->>>>>>> b39e724b
     SAM_hdr_type *t1, *t2;
     int itype = (type[0]<<8)|(type[1]);
     khint_t k;
@@ -705,29 +646,6 @@
     /* Special case for types we have prebuilt hashes on */
     if (ID_key) {
         if (type[0]   == 'S' && type[1]   == 'Q' &&
-<<<<<<< HEAD
-                ID_key[0] == 'S' && ID_key[1] == 'N') {
-            k = kh_get(m_s2i, hdr->ref_hash, ID_value);
-            return k != kh_end(hdr->ref_hash)
-                    ? hdr->ref[kh_val(hdr->ref_hash, k)].ty
-                            : NULL;
-        }
-
-        if (type[0]   == 'R' && type[1]   == 'G' &&
-                ID_key[0] == 'I' && ID_key[1] == 'D') {
-            k = kh_get(m_s2i, hdr->rg_hash, ID_value);
-            return k != kh_end(hdr->rg_hash)
-                    ? hdr->rg[kh_val(hdr->rg_hash, k)].ty
-                            : NULL;
-        }
-
-        if (type[0]   == 'P' && type[1]   == 'G' &&
-                ID_key[0] == 'I' && ID_key[1] == 'D') {
-            k = kh_get(m_s2i, hdr->pg_hash, ID_value);
-            return k != kh_end(hdr->pg_hash)
-                    ? hdr->pg[kh_val(hdr->pg_hash, k)].ty
-                            : NULL;
-=======
             ID_key[0] == 'S' && ID_key[1] == 'N') {
             k = kh_get(m_s2i, hdr->ref_hash, ID_value);
             return k != kh_end(hdr->ref_hash)
@@ -749,7 +667,6 @@
             return k != kh_end(hdr->pg_hash)
                 ? hdr->pg[kh_val(hdr->pg_hash, k)].ty
                 : NULL;
->>>>>>> b39e724b
         }
     }
 
@@ -791,11 +708,7 @@
  * Returns NULL if no type/ID is found.
  */
 char *sam_hdr_find_line(SAM_hdr *hdr, char *type,
-<<<<<<< HEAD
-        char *ID_key, char *ID_value) {
-=======
                         char *ID_key, char *ID_value) {
->>>>>>> b39e724b
     SAM_hdr_type *ty = sam_hdr_find(hdr, type, ID_key, ID_value);
     kstring_t ks = KS_INITIALIZER;
     SAM_hdr_tag *tag;
@@ -932,15 +845,9 @@
  *         NULL on failure
  */
 SAM_hdr_tag *sam_hdr_find_key(SAM_hdr *sh,
-<<<<<<< HEAD
-        SAM_hdr_type *type,
-        char *key,
-        SAM_hdr_tag **prev) {
-=======
                               SAM_hdr_type *type,
                               char *key,
                               SAM_hdr_tag **prev) {
->>>>>>> b39e724b
     SAM_hdr_tag *tag, *p = NULL;
 
     for (tag = type->tag; tag; p = tag, tag = tag->next) {
@@ -1015,13 +922,8 @@
             return -1;
         tag->len = ks_len(&hdr->text) - idx;
         tag->str = string_ndup(hdr->str_pool,
-<<<<<<< HEAD
-                ks_str(&hdr->text) + idx,
-                tag->len);
-=======
                                ks_str(&hdr->text) + idx,
                                tag->len);
->>>>>>> b39e724b
         if (!tag->str)
             return -1;
     }
@@ -1033,6 +935,9 @@
 
 #define K(a) (((a)[0]<<8)|((a)[1]))
 
+/*
+ * Returns the sort order:
+ */
 enum sam_sort_order sam_hdr_sort_order(SAM_hdr *hdr) {
     khint_t k;
     enum sam_sort_order so;
@@ -1109,7 +1014,6 @@
             return -1;
     }
 
-<<<<<<< HEAD
     for (i = 0; i < hdr->line_count; i++) {
         SAM_hdr_type *type;
         SAM_hdr_tag *tag;
@@ -1134,38 +1038,6 @@
         }
         if (EOF == kputc('\n', &ks))
             return -1;
-=======
-    for (k = kh_begin(hdr->h); k != kh_end(hdr->h); k++) {
-        SAM_hdr_type *t1, *t2;
-
-        if (!kh_exist(hdr->h, k))
-            continue;
-
-        if (kh_key(hdr->h, k) == K("HD"))
-            continue;
-
-        t1 = t2 = kh_val(hdr->h, k);
-        do {
-            SAM_hdr_tag *tag;
-            char c[2];
-
-            if (EOF == kputc_('@', &ks))
-                return -1;
-            c[0] = kh_key(hdr->h, k)>>8;
-            c[1] = kh_key(hdr->h, k)&0xff;
-            if (EOF == kputsn_(c, 2, &ks))
-                return -1;
-            for (tag = t1->tag; tag; tag=tag->next) {
-                if (EOF == kputc_('\t', &ks))
-                    return -1;
-                if (EOF == kputsn_(tag->str, tag->len, &ks))
-                    return -1;
-            }
-            if (EOF == kputc('\n', &ks))
-                return -1;
-            t1 = t1->next;
-        } while (t1 != t2);
->>>>>>> b39e724b
     }
 
     if (ks_str(&hdr->text))
@@ -1223,18 +1095,15 @@
 
     if (!(sh->str_pool = string_pool_create(8192)))
         goto err;
-<<<<<<< HEAD
 
     sh->line_count = 0;
     sh->line_size = SAM_HDR_LINES; 
     if(!(sh->line_order = calloc(sh->line_size, sizeof(SAM_hdr_line))))
         goto err;
-=======
->>>>>>> b39e724b
 
     return sh;
 
-    err:
+err:
     if (sh->h)
         kh_destroy(sam_hdr, sh->h);
 
@@ -1417,13 +1286,8 @@
 SAM_RG *sam_hdr_find_rg(SAM_hdr *hdr, const char *rg) {
     khint_t k = kh_get(m_s2i, hdr->rg_hash, rg);
     return k == kh_end(hdr->rg_hash)
-<<<<<<< HEAD
-            ? NULL
-                    : &hdr->rg[kh_val(hdr->rg_hash, k)];
-=======
         ? NULL
         : &hdr->rg[kh_val(hdr->rg_hash, k)];
->>>>>>> b39e724b
 }
 
 
@@ -1538,17 +1402,10 @@
         for (i = 0; i < nends; i++) {
             va_start(args, name);
             if (-1 == sam_hdr_vadd(sh, "PG", args,
-<<<<<<< HEAD
-                    "ID", sam_hdr_PG_ID(sh, name),
-                    "PN", name,
-                    "PP", sh->pg[end[i]].name,
-                    NULL)) {
-=======
                                    "ID", sam_hdr_PG_ID(sh, name),
                                    "PN", name,
                                    "PP", sh->pg[end[i]].name,
                                    NULL)) {
->>>>>>> b39e724b
                 free(end);
                 return  -1;
             }
@@ -1559,15 +1416,9 @@
     } else {
         va_start(args, name);
         if (-1 == sam_hdr_vadd(sh, "PG", args,
-<<<<<<< HEAD
-                "ID", sam_hdr_PG_ID(sh, name),
-                "PN", name,
-                NULL))
-=======
                                "ID", sam_hdr_PG_ID(sh, name),
                                "PN", name,
                                NULL))
->>>>>>> b39e724b
             return -1;
         va_end(args);
     }
