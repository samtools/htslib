/*
Copyright (c) 2013 Genome Research Ltd.
Author: James Bonfield <jkb@sanger.ac.uk>

Redistribution and use in source and binary forms, with or without 
modification, are permitted provided that the following conditions are met:

   1. Redistributions of source code must retain the above copyright notice, 
this list of conditions and the following disclaimer.

   2. Redistributions in binary form must reproduce the above copyright notice, 
this list of conditions and the following disclaimer in the documentation 
and/or other materials provided with the distribution.

   3. Neither the names Genome Research Ltd and Wellcome Trust Sanger
Institute nor the names of its contributors may be used to endorse or promote
products derived from this software without specific prior written permission.

THIS SOFTWARE IS PROVIDED BY GENOME RESEARCH LTD AND CONTRIBUTORS "AS IS" AND 
ANY EXPRESS OR IMPLIED WARRANTIES, INCLUDING, BUT NOT LIMITED TO, THE IMPLIED 
WARRANTIES OF MERCHANTABILITY AND FITNESS FOR A PARTICULAR PURPOSE ARE 
DISCLAIMED. IN NO EVENT SHALL GENOME RESEARCH LTD OR CONTRIBUTORS BE LIABLE
FOR ANY DIRECT, INDIRECT, INCIDENTAL, SPECIAL, EXEMPLARY, OR CONSEQUENTIAL
DAMAGES (INCLUDING, BUT NOT LIMITED TO, PROCUREMENT OF SUBSTITUTE GOODS OR
SERVICES; LOSS OF USE, DATA, OR PROFITS; OR BUSINESS INTERRUPTION) HOWEVER
CAUSED AND ON ANY THEORY OF LIABILITY, WHETHER IN CONTRACT, STRICT LIABILITY,
OR TORT (INCLUDING NEGLIGENCE OR OTHERWISE) ARISING IN ANY WAY OUT OF THE USE
OF THIS SOFTWARE, EVEN IF ADVISED OF THE POSSIBILITY OF SUCH DAMAGE.
*/

#include <stdlib.h>

#include <signal.h>
#include <errno.h>
#include <stdio.h>
#include <string.h>
#include <sys/time.h>
#include <assert.h>

#include "cram/thread_pool.h"

//#define DEBUG
//#define DEBUG_TIME

#define IN_ORDER

#ifdef DEBUG
static int worker_id(t_pool *p) {
    int i;
    pthread_t s = pthread_self();
    for (i = 0; i < p->tsize; i++) {
	if (pthread_equal(s, p->t[i].tid))
	    return i;
    }
    return -1;
}
#endif

/* ----------------------------------------------------------------------------
 * A queue to hold results from the thread pool.
 *
 * Each thread pool may have jobs of multiple types being queued up and
 * interleaved, so we allow several results queue per pool.
 *
 * The jobs themselves are expected to push their results onto their
 * appropriate results queue.
 */

/*
 * Adds a result to the end of the result queue.
 *
 * Returns 0 on success;
 *        -1 on failure
 */
static int t_pool_add_result(t_pool_job *j, void *data) {
    t_results_queue *q = j->q;
    t_pool_result *r;

#ifdef DEBUG
    fprintf(stderr, "%d: Adding resulting to queue %p, serial %d\n",
	    worker_id(j->p), q, j->serial);
#endif

    /* No results queue is fine if we don't want any results back */
    if (!q)
	return 0;

    if (!(r = malloc(sizeof(*r))))
	return -1;

    r->next = NULL;
    r->data = data;
    r->serial = j->serial;

    pthread_mutex_lock(&q->result_m);
    if (q->result_tail) {
	q->result_tail->next = r;
	q->result_tail = r;
    } else {
	q->result_head = q->result_tail = r;
    }
    q->queue_len++;
    q->pending--;

#ifdef DEBUG
    fprintf(stderr, "%d: Broadcasting result_avail (id %d)\n",
	    worker_id(j->p), r->serial);
#endif
    pthread_cond_signal(&q->result_avail_c);
#ifdef DEBUG
    fprintf(stderr, "%d: Broadcast complete\n", worker_id(j->p));
#endif

    pthread_mutex_unlock(&q->result_m);

    return 0;
}

/* Core of t_pool_next_result() */
static t_pool_result *t_pool_next_result_locked(t_results_queue *q) {
    t_pool_result *r, *last;

    for (last = NULL, r = q->result_head; r; last = r, r = r->next) {
	if (r->serial == q->next_serial)
	    break;
    }

    if (r) {
	if (q->result_head == r)
	    q->result_head = r->next;
	else
	    last->next = r->next;

	if (q->result_tail == r)
	    q->result_tail = last;

	if (!q->result_head)
	    q->result_tail = NULL;

	q->next_serial++;
	q->queue_len--;
    }

    return r;
}

/*
 * Pulls a result off the head of the result queue. Caller should
 * free it (and any internals as appropriate) after use. This doesn't
 * wait for a result to be present.
 *
 * Results will be returned in strict order.
 * 
 * Returns t_pool_result pointer if a result is ready.
 *         NULL if not.
 */
t_pool_result *t_pool_next_result(t_results_queue *q) {
    t_pool_result *r;

#ifdef DEBUG
    fprintf(stderr, "Requesting next result on queue %p\n", q);
#endif

    pthread_mutex_lock(&q->result_m);
    r = t_pool_next_result_locked(q);
    pthread_mutex_unlock(&q->result_m);

#ifdef DEBUG
    fprintf(stderr, "(q=%p) Found %p\n", q, r);
#endif

    return r;
}

t_pool_result *t_pool_next_result_wait(t_results_queue *q) {
    t_pool_result *r;

#ifdef DEBUG
    fprintf(stderr, "Waiting for result %d...\n", q->next_serial);
#endif

    pthread_mutex_lock(&q->result_m);
    while (!(r = t_pool_next_result_locked(q))) {
	/* Possible race here now avoided via _locked() call, but incase... */
	struct timeval now;
	struct timespec timeout;

	gettimeofday(&now, NULL);
	timeout.tv_sec = now.tv_sec + 10;
	timeout.tv_nsec = now.tv_usec * 1000;

	pthread_cond_timedwait(&q->result_avail_c, &q->result_m, &timeout);
    }
    pthread_mutex_unlock(&q->result_m);

    return r;
}

/*
 * Returns true if there are no items on the finished results queue and
 * also none still pending.
 */
int t_pool_results_queue_empty(t_results_queue *q) {
    int empty;

    pthread_mutex_lock(&q->result_m);
    empty = q->queue_len == 0 && q->pending == 0;
    pthread_mutex_unlock(&q->result_m);

    return empty;
}


/*
 * Returns the number of completed jobs on the results queue.
 */
int t_pool_results_queue_len(t_results_queue *q) {
    int len;

    pthread_mutex_lock(&q->result_m);
    len = q->queue_len;
    pthread_mutex_unlock(&q->result_m);

    return len;
}

int t_pool_results_queue_sz(t_results_queue *q) {
    int len;

    pthread_mutex_lock(&q->result_m);
    len = q->queue_len + q->pending;
    pthread_mutex_unlock(&q->result_m);

    return len;
}

/*
 * Frees a result 'r' and if free_data is true also frees
 * the internal r->data result too.
 */
void t_pool_delete_result(t_pool_result *r, int free_data) {
    if (!r)
	return;

    if (free_data && r->data)
	free(r->data);

    free(r);
}

/*
 * Initialises a results queue.
 *
 * Results queue pointer on success;
 *         NULL on failure
 */
t_results_queue *t_results_queue_init(void) {
    t_results_queue *q = malloc(sizeof(*q));

    pthread_mutex_init(&q->result_m, NULL);
    pthread_cond_init(&q->result_avail_c, NULL);

    q->result_head = NULL;
    q->result_tail = NULL;
    q->next_serial = 0;
    q->curr_serial = 0;
    q->queue_len   = 0;
    q->pending     = 0;

    return q;
}

/* Deallocates memory for a results queue */
void t_results_queue_destroy(t_results_queue *q) {
#ifdef DEBUG
    fprintf(stderr, "Destroying results queue %p\n", q);
#endif

    if (!q)
	return;

    pthread_mutex_destroy(&q->result_m);
    pthread_cond_destroy(&q->result_avail_c);

    memset(q, 0xbb, sizeof(*q));
    free(q);

#ifdef DEBUG
    fprintf(stderr, "Destroyed results queue %p\n", q);
#endif
}

/* ----------------------------------------------------------------------------
 * The thread pool.
 */

#define TDIFF(t2,t1) ((t2.tv_sec-t1.tv_sec)*1000000 + t2.tv_usec-t1.tv_usec)

/*
 * A worker thread.
 *
 * Each thread waits for the pool to be non-empty.
 * As soon as this applies, one of them succeeds in getting the lock
 * and then executes the job.
 */
static void *t_pool_worker(void *arg) {
    t_pool_worker_t *w = (t_pool_worker_t *)arg;
    t_pool *p = w->p;
    t_pool_job *j;
#ifdef DEBUG_TIME
    struct timeval t1, t2, t3;
#endif

    for (;;) {
	// Pop an item off the pool queue
#ifdef DEBUG_TIME
	gettimeofday(&t1, NULL);
#endif

	pthread_mutex_lock(&p->pool_m);

#ifdef DEBUG_TIME
	gettimeofday(&t2, NULL);
	p->wait_time += TDIFF(t2,t1);
	w->wait_time += TDIFF(t2,t1);
#endif

	// If there is something on the job list and a higher priority
	// thread waiting, let it handle this instead.
//	while (p->head && p->t_stack_top != -1 && p->t_stack_top < w->idx) {
//	    pthread_mutex_unlock(&p->pool_m);
//	    pthread_cond_signal(&p->t[p->t_stack_top].pending_c);
//	    pthread_mutex_lock(&p->pool_m);
//	}

	while (!p->head && !p->shutdown) {
	    p->nwaiting++;

	    if (p->njobs == 0)
		pthread_cond_signal(&p->empty_c);
#ifdef DEBUG_TIME
	    gettimeofday(&t2, NULL);
#endif

#ifdef IN_ORDER
	    // Push this thread to the top of the waiting stack
	    if (p->t_stack_top == -1 || p->t_stack_top > w->idx)
		p->t_stack_top = w->idx;

	    p->t_stack[w->idx] = 1;
	    pthread_cond_wait(&w->pending_c, &p->pool_m);
	    p->t_stack[w->idx] = 0;

	    /* Find new t_stack_top */
	    {
		int i;
		p->t_stack_top = -1;
		for (i = 0; i < p->tsize; i++) {
		    if (p->t_stack[i]) {
			p->t_stack_top = i;
			break;
		    }
		}
	    }
#else
	    pthread_cond_wait(&p->pending_c, &p->pool_m);
#endif

#ifdef DEBUG_TIME
	    gettimeofday(&t3, NULL);
	    p->wait_time += TDIFF(t3,t2);
	    w->wait_time += TDIFF(t3,t2);
#endif
	    p->nwaiting--;
	}

	if (p->shutdown) {
#ifdef DEBUG_TIME
	    p->total_time += TDIFF(t3,t1);
#endif
#ifdef DEBUG
	    fprintf(stderr, "%d: Shutting down\n", worker_id(p));
#endif
	    pthread_mutex_unlock(&p->pool_m);
	    pthread_exit(NULL);
	}

	j = p->head;
	if (!(p->head = j->next))
	    p->tail = NULL;

	if (p->njobs-- >= p->qsize)
	    pthread_cond_signal(&p->full_c);

	if (p->njobs == 0)
	    pthread_cond_signal(&p->empty_c);

	pthread_mutex_unlock(&p->pool_m);
	    
	// We have job 'j' - now execute it.
	t_pool_add_result(j, j->func(j->arg));	
#ifdef DEBUG_TIME
	pthread_mutex_lock(&p->pool_m);
	gettimeofday(&t3, NULL);
	p->total_time += TDIFF(t3,t1);
	pthread_mutex_unlock(&p->pool_m);
#endif
	memset(j, 0xbb, sizeof(*j));
	free(j);
    }

    return NULL;
}

/*
 * Creates a worker pool of length qsize with tsize worker threads.
 *
 * Returns pool pointer on success;
 *         NULL on failure
 */
t_pool *t_pool_init(int qsize, int tsize) {
    int i;
    t_pool *p = malloc(sizeof(*p));
    p->qsize = qsize;
    p->tsize = tsize;
    p->njobs = 0;
    p->nwaiting = 0;
    p->shutdown = 0;
    p->head = p->tail = NULL;
    p->t_stack = NULL;
#ifdef DEBUG_TIME
    p->total_time = p->wait_time = 0;
#endif

    p->t = malloc(tsize * sizeof(p->t[0]));

    pthread_mutex_init(&p->pool_m, NULL);
    pthread_cond_init(&p->empty_c, NULL);
    pthread_cond_init(&p->full_c, NULL);

    pthread_mutex_lock(&p->pool_m);

#ifdef IN_ORDER
    if (!(p->t_stack = malloc(tsize * sizeof(*p->t_stack))))
	return NULL;
    p->t_stack_top = -1;

    for (i = 0; i < tsize; i++) {
	t_pool_worker_t *w = &p->t[i];
	p->t_stack[i] = 0;
	w->p = p;
	w->idx = i;
	w->wait_time = 0;
	pthread_cond_init(&w->pending_c, NULL);
	if (0 != pthread_create(&w->tid, NULL, t_pool_worker, w))
	    return NULL;
    }
#else
    pthread_cond_init(&p->pending_c, NULL);

    for (i = 0; i < tsize; i++) {
	t_pool_worker_t *w = &p->t[i];
	w->p = p;
	w->idx = i;
	pthread_cond_init(&w->pending_c, NULL);
	if (0 != pthread_create(&w->tid, NULL, t_pool_worker, w))
	    return NULL;
    }
#endif

    pthread_mutex_unlock(&p->pool_m);

    return p;
}

/*
 * Adds an item to the work pool.
 *
 * FIXME: Maybe return 1,0,-1 and distinguish between job dispathed vs
 * result returned. Ie rather than blocking on full queue we're permitted
 * to return early on "result available" event too.
 * Caller would then have a while loop around t_pool_dispatch.
 * Or, return -1 and set errno to EAGAIN to indicate job not yet submitted.
 *
 * Returns 0 on success
 *        -1 on failure
 */
int t_pool_dispatch(t_pool *p, t_results_queue *q,
		    void *(*func)(void *arg), void *arg) {
<<<<<<< HEAD
    return t_pool_dispatch2(p, q, func, arg, 0);
=======
    t_pool_job *j = malloc(sizeof(*j));

    if (!j)
	return -1;
    j->func = func;
    j->arg = arg;
    j->next = NULL;
    j->p = p;
    j->q = q;
    if (q) {
	pthread_mutex_lock(&q->result_m);
	j->serial = q->curr_serial++;
	q->pending++;
	pthread_mutex_unlock(&q->result_m);
    } else {
	j->serial = 0;
    }

#ifdef DEBUG
    fprintf(stderr, "Dispatching job %p for queue %p, serial %d\n", j, q, j->serial);
#endif

    pthread_mutex_lock(&p->pool_m);

    // Check if queue is full
    while (p->njobs >= p->qsize)
	pthread_cond_wait(&p->full_c, &p->pool_m);

    p->njobs++;

    if (p->tail) {
	p->tail->next = j;
	p->tail = j;
    } else {
	p->head = p->tail = j;
    }

    // Let a worker know we have data.
#ifdef IN_ORDER
    if (p->t_stack_top >= 0 && p->njobs > p->tsize - p->nwaiting)
	pthread_cond_signal(&p->t[p->t_stack_top].pending_c);
#else
    pthread_cond_signal(&p->pending_c);
#endif
    pthread_mutex_unlock(&p->pool_m);

#ifdef DEBUG
    fprintf(stderr, "Dispatched (serial %d)\n", j->serial);
#endif

    return 0;
>>>>>>> bd6f52ab
}

/*
 * As above but optional non-block flag.
 *
 * nonblock  0 => block if input queue is full
 * nonblock +1 => don't block if input queue is full, but do not add task
 * nonblock -1 => add task regardless of whether queue is full (over-size)
 */
int t_pool_dispatch2(t_pool *p, t_results_queue *q,
		     void *(*func)(void *arg), void *arg, int nonblock) {
    t_pool_job *j;

#ifdef DEBUG
    fprintf(stderr, "Dispatching job for queue %p, serial %d\n", q, q->curr_serial);
#endif

    pthread_mutex_lock(&p->pool_m);

    if (p->njobs >= p->qsize && nonblock == 1) {
	pthread_mutex_unlock(&p->pool_m);
	errno = EAGAIN;
	return -1;
    }

    if (!(j = malloc(sizeof(*j))))
	return -1;
    j->func = func;
    j->arg = arg;
    j->next = NULL;
    j->p = p;
    j->q = q;
    if (q) {
	pthread_mutex_lock(&q->result_m);
	j->serial = q->curr_serial;
	pthread_mutex_unlock(&q->result_m);
    } else {
	j->serial = 0;
    }

    if (q) {
	pthread_mutex_lock(&q->result_m);
	q->curr_serial++;
	q->pending++;
	pthread_mutex_unlock(&q->result_m);
    }

    // Check if queue is full
    if (nonblock == 0)
	while (p->njobs >= p->qsize)
	    pthread_cond_wait(&p->full_c, &p->pool_m);

    p->njobs++;
    
//    if (q->curr_serial % 100 == 0)
//	fprintf(stderr, "p->njobs = %d    p->qsize = %d\n", p->njobs, p->qsize);

    if (p->tail) {
	p->tail->next = j;
	p->tail = j;
    } else {
	p->head = p->tail = j;
    }

#ifdef DEBUG
    fprintf(stderr, "Dispatched (serial %d)\n", j->serial);
#endif

    // Let a worker know we have data.
#ifdef IN_ORDER
    // Keep incoming queue at 1 per running thread, so there is always
    // something waiting when they end their current task.  If we go above
    // this signal to start more threads (if available). This has the effect
    // of concentrating jobs to fewer cores when we are I/O bound, which in
    // turn benefits systems with auto CPU frequency scaling.
    if (p->t_stack_top >= 0 && p->njobs > p->tsize - p->nwaiting)
	pthread_cond_signal(&p->t[p->t_stack_top].pending_c);
#else
    pthread_cond_signal(&p->pending_c);
#endif

    pthread_mutex_unlock(&p->pool_m);

    return 0;
}

/*
 * Flushes the pool, but doesn't exit. This simply drains the queue and
 * ensures all worker threads have finished their current task.
 *
 * Returns 0 on success;
 *        -1 on failure
 */
int t_pool_flush(t_pool *p) {
    int i;

#ifdef DEBUG
    fprintf(stderr, "Flushing pool %p\n", p);
#endif

    // Drains the queue
    pthread_mutex_lock(&p->pool_m);

    // Wake up everything for the final sprint!
    for (i = 0; i < p->tsize; i++)
	if (p->t_stack[i])
	    pthread_cond_signal(&p->t[i].pending_c);

    while (p->njobs || p->nwaiting != p->tsize)
	pthread_cond_wait(&p->empty_c, &p->pool_m);

    pthread_mutex_unlock(&p->pool_m);

#ifdef DEBUG
    fprintf(stderr, "Flushed complete for pool %p, njobs=%d, nwaiting=%d\n",
	    p, p->njobs, p->nwaiting);
#endif

    return 0;
}

/*
 * Destroys a thread pool. If 'kill' is true the threads are terminated now,
 * otherwise they are joined into the main thread so they will finish their
 * current work load.
 *
 * Use t_pool_destroy(p,0) after a t_pool_flush(p) on a normal shutdown or
 * t_pool_destroy(p,1) to quickly exit after a fatal error.
 */
void t_pool_destroy(t_pool *p, int kill) {
    int i;
    
#ifdef DEBUG
    fprintf(stderr, "Destroying pool %p, kill=%d\n", p, kill);
#endif

    /* Send shutdown message to worker threads */
    if (!kill) {
	pthread_mutex_lock(&p->pool_m);
	p->shutdown = 1;

#ifdef DEBUG
	fprintf(stderr, "Sending shutdown request\n");
#endif

#ifdef IN_ORDER
	for (i = 0; i < p->tsize; i++)
	    pthread_cond_signal(&p->t[i].pending_c);
#else
	pthread_cond_broadcast(&p->pending_c);
#endif
	pthread_mutex_unlock(&p->pool_m);

#ifdef DEBUG
	fprintf(stderr, "Shutdown complete\n");
#endif
	for (i = 0; i < p->tsize; i++)
	    pthread_join(p->t[i].tid, NULL);
    } else {
	for (i = 0; i < p->tsize; i++)
	    pthread_kill(p->t[i].tid, SIGINT);
    }

    pthread_mutex_destroy(&p->pool_m);
    pthread_cond_destroy(&p->empty_c);
    pthread_cond_destroy(&p->full_c);
#ifdef IN_ORDER
    for (i = 0; i < p->tsize; i++)
	pthread_cond_destroy(&p->t[i].pending_c);
#else
    pthread_cond_destroy(&p->pending_c);
#endif

#ifdef DEBUG_TIME
    fprintf(stderr, "Total time=%f\n", p->total_time / 1000000.0);
    fprintf(stderr, "Wait  time=%f\n", p->wait_time  / 1000000.0);
    fprintf(stderr, "%d%% utilisation\n",
	    (int)(100 - ((100.0 * p->wait_time) / p->total_time + 0.5)));
    for (i = 0; i < p->tsize; i++)
	fprintf(stderr, "%d: Wait time=%f\n", i,
		p->t[i].wait_time / 1000000.0);
#endif

    if (p->t_stack)
	free(p->t_stack);

    free(p->t);
    free(p);

#ifdef DEBUG
    fprintf(stderr, "Destroyed pool %p\n", p);
#endif
}


/*-----------------------------------------------------------------------------
 * Test app.
 */

#ifdef TEST_MAIN

#include <stdio.h>
#include <math.h>

void *doit(void *arg) {
    int i, k, x = 0;
    int job = *(int *)arg;
    int *res;

    printf("Worker: execute job %d\n", job);

    usleep(random() % 1000000); // to coerce job completion out of order
    if (0) {
	for (k = 0; k < 100; k++) {
	    for (i = 0; i < 100000; i++) {
		x++;
		x += x * sin(i);
		x += x * cos(x);
	    }
	}
	x *= 100;
	x += job;
    } else {
	x = job*job;
    }

    printf("Worker: job %d terminating, x=%d\n", job, x);

    free(arg);

    res = malloc(sizeof(*res));
    *res = x;

    return res;
}

#define NTHREADS 8

int main(int argc, char **argv) {
    t_pool *p = t_pool_init(NTHREADS*2, NTHREADS);
    t_results_queue *q = t_results_queue_init();
    int i;
    t_pool_result *r;

    // Dispatch jobs
    for (i = 0; i < 20; i++) {
	int *ip = malloc(sizeof(*ip));
	*ip = i;
	printf("Submitting %d\n", i);
	t_pool_dispatch(p, q, doit, ip);
	
	// Check for results
	if ((r = t_pool_next_result(q))) {
	    printf("RESULT: %d\n", *(int *)r->data);
	    t_pool_delete_result(r, 1);
	}
    }

    t_pool_flush(p);

    while ((r = t_pool_next_result(q))) {
	printf("RESULT: %d\n", *(int *)r->data);
	t_pool_delete_result(r, 1);
    }

    t_pool_destroy(p, 0);
    t_results_queue_destroy(q);

    return 0;
}
#endif<|MERGE_RESOLUTION|>--- conflicted
+++ resolved
@@ -487,61 +487,7 @@
  */
 int t_pool_dispatch(t_pool *p, t_results_queue *q,
 		    void *(*func)(void *arg), void *arg) {
-<<<<<<< HEAD
     return t_pool_dispatch2(p, q, func, arg, 0);
-=======
-    t_pool_job *j = malloc(sizeof(*j));
-
-    if (!j)
-	return -1;
-    j->func = func;
-    j->arg = arg;
-    j->next = NULL;
-    j->p = p;
-    j->q = q;
-    if (q) {
-	pthread_mutex_lock(&q->result_m);
-	j->serial = q->curr_serial++;
-	q->pending++;
-	pthread_mutex_unlock(&q->result_m);
-    } else {
-	j->serial = 0;
-    }
-
-#ifdef DEBUG
-    fprintf(stderr, "Dispatching job %p for queue %p, serial %d\n", j, q, j->serial);
-#endif
-
-    pthread_mutex_lock(&p->pool_m);
-
-    // Check if queue is full
-    while (p->njobs >= p->qsize)
-	pthread_cond_wait(&p->full_c, &p->pool_m);
-
-    p->njobs++;
-
-    if (p->tail) {
-	p->tail->next = j;
-	p->tail = j;
-    } else {
-	p->head = p->tail = j;
-    }
-
-    // Let a worker know we have data.
-#ifdef IN_ORDER
-    if (p->t_stack_top >= 0 && p->njobs > p->tsize - p->nwaiting)
-	pthread_cond_signal(&p->t[p->t_stack_top].pending_c);
-#else
-    pthread_cond_signal(&p->pending_c);
-#endif
-    pthread_mutex_unlock(&p->pool_m);
-
-#ifdef DEBUG
-    fprintf(stderr, "Dispatched (serial %d)\n", j->serial);
-#endif
-
-    return 0;
->>>>>>> bd6f52ab
 }
 
 /*
