--- conflicted
+++ resolved
@@ -2500,23 +2500,6 @@
 	    name = (char *)BLOCK_DATA(s->name_blk) + cr->name;
 	    name_len = cr->name_len;
 	} else {
-<<<<<<< HEAD
-	    // FIXME: add prefix, container number, slice number, etc
-	    name_s.l = 0;
-	    kputs(fd->prefix, &name_s);
-	    kputc(':', &name_s);
-	    kputl(s->id, &name_s);
-	    kputc(':', &name_s);
-
-	    if (cr->mate_line >= 0 && cr->mate_line < rec)
-	        kputw(cr->mate_line, &name_s);
-	    else
-	        kputw(rec, &name_s);
-
-        assert(name_a == name_s.s);
-        name = name_a;
-        name_len = name_s.l;
-=======
 	    name = name_a;
 	    name_len = strlen(fd->prefix);
 	    memcpy(name, fd->prefix, name_len);
@@ -2532,7 +2515,6 @@
 					     rec + 1);
 	    name_len = name - name_a;
 	    name = name_a;
->>>>>>> 4cbbfe90
 	}
     } else {
 	name = "?";
