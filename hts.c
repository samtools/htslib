/*  hts.c -- format-neutral I/O, indexing, and iterator API functions.

    Copyright (C) 2008, 2009, 2012-2014 Genome Research Ltd.
    Copyright (C) 2012, 2013 Broad Institute.

    Author: Heng Li <lh3@sanger.ac.uk>

Permission is hereby granted, free of charge, to any person obtaining a copy
of this software and associated documentation files (the "Software"), to deal
in the Software without restriction, including without limitation the rights
to use, copy, modify, merge, publish, distribute, sublicense, and/or sell
copies of the Software, and to permit persons to whom the Software is
furnished to do so, subject to the following conditions:

The above copyright notice and this permission notice shall be included in
all copies or substantial portions of the Software.

THE SOFTWARE IS PROVIDED "AS IS", WITHOUT WARRANTY OF ANY KIND, EXPRESS OR
IMPLIED, INCLUDING BUT NOT LIMITED TO THE WARRANTIES OF MERCHANTABILITY,
FITNESS FOR A PARTICULAR PURPOSE AND NONINFRINGEMENT. IN NO EVENT SHALL
THE AUTHORS OR COPYRIGHT HOLDERS BE LIABLE FOR ANY CLAIM, DAMAGES OR OTHER
LIABILITY, WHETHER IN AN ACTION OF CONTRACT, TORT OR OTHERWISE, ARISING
FROM, OUT OF OR IN CONNECTION WITH THE SOFTWARE OR THE USE OR OTHER
DEALINGS IN THE SOFTWARE.  */

#include <zlib.h>
#include <ctype.h>
#include <stdio.h>
#include <string.h>
#include <stdlib.h>
#include <fcntl.h>
#include <errno.h>
#include <sys/stat.h>
#include "htslib/bgzf.h"
#include "htslib/hts.h"
#include "cram/cram.h"
#include "htslib/hfile.h"
#include "version.h"

#include "htslib/kseq.h"
#define KS_BGZF 1
#if KS_BGZF
    // bgzf now supports gzip-compressed files, the gzFile branch can be removed
    KSTREAM_INIT2(, BGZF*, bgzf_read, 65536)
#else
    KSTREAM_INIT2(, gzFile, gzread, 16384)
#endif

#include "htslib/khash.h"
KHASH_INIT2(s2i,, kh_cstr_t, int64_t, 1, kh_str_hash_func, kh_str_hash_equal)

int hts_verbose = 3;

const char *hts_version()
{
    return HTS_VERSION;
}

const unsigned char seq_nt16_table[256] = {
    15,15,15,15, 15,15,15,15, 15,15,15,15, 15,15,15,15,
    15,15,15,15, 15,15,15,15, 15,15,15,15, 15,15,15,15,
    15,15,15,15, 15,15,15,15, 15,15,15,15, 15,15,15,15,
     1, 2, 4, 8, 15,15,15,15, 15,15,15,15, 15, 0 /*=*/,15,15,
    15, 1,14, 2, 13,15,15, 4, 11,15,15,12, 15, 3,15,15,
    15,15, 5, 6,  8,15, 7, 9, 15,10,15,15, 15,15,15,15,
    15, 1,14, 2, 13,15,15, 4, 11,15,15,12, 15, 3,15,15,
    15,15, 5, 6,  8,15, 7, 9, 15,10,15,15, 15,15,15,15,

    15,15,15,15, 15,15,15,15, 15,15,15,15, 15,15,15,15,
    15,15,15,15, 15,15,15,15, 15,15,15,15, 15,15,15,15,
    15,15,15,15, 15,15,15,15, 15,15,15,15, 15,15,15,15,
    15,15,15,15, 15,15,15,15, 15,15,15,15, 15,15,15,15,
    15,15,15,15, 15,15,15,15, 15,15,15,15, 15,15,15,15,
    15,15,15,15, 15,15,15,15, 15,15,15,15, 15,15,15,15,
    15,15,15,15, 15,15,15,15, 15,15,15,15, 15,15,15,15,
    15,15,15,15, 15,15,15,15, 15,15,15,15, 15,15,15,15
};

const char seq_nt16_str[] = "=ACMGRSVTWYHKDBN";

/**********************
 *** Basic file I/O ***
 **********************/

static enum htsFormatCategory format_category(enum htsExactFormat fmt)
{
    switch (fmt) {
    case bam:
    case sam:
    case cram:
        return sequence_data;

    case vcf:
    case bcfv1:
    case bcf:
        return variant_data;

    case bai:
    case crai:
    case csi:
    case gzi:
    case tbi:
        return index_file;

    case bed:
        return region_list;

    case unknown_format:
    case binary_format:
    case text_format:
    case format_maximum:
        break;
    }

    return unknown_category;
}

// Decompress up to ten or so bytes by peeking at the file, which must be
// positioned at the start of a GZIP block.
static size_t decompress_peek(hFILE *fp, unsigned char *dest, size_t destsize)
{
    // Typically at most a couple of hundred bytes of input are required
    // to get a few bytes of output from inflate(), so hopefully this buffer
    // size suffices in general.
    unsigned char buffer[512];
    z_stream zs;
    ssize_t npeek = hpeek(fp, buffer, sizeof buffer);

    if (npeek < 0) return 0;

    zs.zalloc = NULL;
    zs.zfree = NULL;
    zs.next_in = buffer;
    zs.avail_in = npeek;
    zs.next_out = dest;
    zs.avail_out = destsize;
    if (inflateInit2(&zs, 31) != Z_OK) return 0;

    while (zs.total_out < destsize)
        if (inflate(&zs, Z_SYNC_FLUSH) != Z_OK) break;

    destsize = zs.total_out;
    inflateEnd(&zs);

    return destsize;
}

int hts_detect_format(hFILE *hfile, htsFormat *fmt)
{
    unsigned char s[18];
    ssize_t len = hpeek(hfile, s, 18);
    if (len < 0) return -1;

    if (len >= 2 && s[0] == 0x1f && s[1] == 0x8b) {
        // The stream is either gzip-compressed or BGZF-compressed.
        // Determine which, and decompress the first few bytes.
        fmt->compression = (len >= 18 && (s[3] & 4) &&
                            memcmp(&s[12], "BC\2\0", 4) == 0)? bgzf : gzip;
        len = decompress_peek(hfile, s, sizeof s);
    }
    else {
        fmt->compression = no_compression;
        len = hpeek(hfile, s, sizeof s);
    }
    if (len < 0) return -1;

    if (len >= 6 && memcmp(s,"CRAM",4) == 0 && s[4]>=1 && s[4]<=3 && s[5]<=1) {
        fmt->category = sequence_data;
        fmt->format = cram;
        fmt->compression = custom;
        return 0;
    }
    else if (len >= 4 && s[3] <= '\4') {
        if (memcmp(s, "BAM\1", 4) == 0) {
            fmt->category = sequence_data;
            fmt->format = bam;
            return 0;
        }
        else if (memcmp(s, "BAI\1", 4) == 0) {
            fmt->category = index_file;
            fmt->format = bai;
            return 0;
        }
        else if (memcmp(s, "BCF\4", 4) == 0) {
            fmt->category = variant_data;
            fmt->format = bcfv1;
            return 0;
        }
        else if (memcmp(s, "BCF\2", 4) == 0) {
            fmt->category = variant_data;
            fmt->format = bcf;
            return 0;
        }
        else if (memcmp(s, "CSI\1", 4) == 0) {
            fmt->category = index_file;
            fmt->format = csi;
            return 0;
        }
        else if (memcmp(s, "TBI\1", 4) == 0) {
            fmt->category = index_file;
            fmt->format = tbi;
            return 0;
        }
    }
    else if (len >= 16 && memcmp(s, "##fileformat=VCF", 16) == 0) {
        fmt->category = variant_data;
        fmt->format = vcf;
        return 0;
    }
    else if (len >= 4 && s[0] == '@' &&
             (memcmp(s, "@HD\t", 4) == 0 || memcmp(s, "@SQ\t", 4) == 0 ||
              memcmp(s, "@RG\t", 4) == 0 || memcmp(s, "@PG\t", 4) == 0)) {
        fmt->category = sequence_data;
        fmt->format = sam;
        return 0;
    }
    else {
        // Various possibilities for tab-delimited text:
        // .crai   (gzipped tab-delimited six columns: seqid 5*number)
        // .bed    ([3..12] tab-delimited columns)
        // .bedpe  (>= 10 tab-delimited columns)
        // .sam    (tab-delimited >= 11 columns: seqid number seqid...)
        // FIXME For now, assume it's SAM
        fmt->category = sequence_data;
        fmt->format = sam;
        return 0;
    }

    fmt->category = unknown_category;
    fmt->format = unknown_format;
    fmt->compression = no_compression;
    return 0;
}

const char *hts_format_description(const htsFormat *format)
{
    switch (format->format) {
    case sam:   return "SAM-format sequence text";
    case bam:   return "BAM-format compressed sequence data";
    case cram:  return "CRAM-format compressed sequence data";
    case vcf:   return "VCF-format variant calling text";
    case bcf:   return "BCF-format compressed variant calling data";
    case bcfv1: return "BCFv1-legacy-format compressed variant calling data";
    case bai:   return "BAI sequence index data";
    case crai:  return "CRAI compressed sequence index data";
    case csi:   return "CSI compressed sequence index data";
    case tbi:   return "Tabix compressed genomic region index data";
    default:    return "unknown";
    }
}

htsFile *hts_open(const char *fn, const char *mode)
{
    htsFile *fp = NULL;
    hFILE *hfile = hopen(fn, mode);
    if (hfile == NULL) goto error;

    fp = hts_hopen(hfile, fn, mode);
    if (fp == NULL) goto error;

    return fp;

error:
    if (hts_verbose >= 2)
        fprintf(stderr, "[E::%s] fail to open file '%s'\n", __func__, fn);

    if (hfile)
        hclose_abruptly(hfile);

    return NULL;
}

htsFile *hts_hopen(struct hFILE *hfile, const char *fn, const char *mode)
{
    htsFile *fp = (htsFile*)calloc(1, sizeof(htsFile));
    if (fp == NULL) goto error;

    fp->fn = strdup(fn);
    fp->is_be = ed_is_big();
    fp->type.category = unknown_category;
    fp->type.format = unknown_format;
    fp->type.compression = no_compression;

    if (strchr(mode, 'r')) {
<<<<<<< HEAD
        if (hts_detect_format(hfile, &fp->format) < 0) goto error;
    }
    else if (strchr(mode, 'w') || strchr(mode, 'a')) {
        htsFormat *fmt = &fp->format;
        fp->is_write = 1;

        if (strchr(mode, 'b')) fmt->format = binary_format;
        else if (strchr(mode, 'c')) fmt->format = cram;
        else fmt->format = text_format;

        if (strchr(mode, 'z')) fmt->compression = bgzf;
        else if (strchr(mode, 'u')) fmt->compression = no_compression;
        else {
            // No compression mode specified, set to the default for the format
            switch (fmt->format) {
            case binary_format: fmt->compression = bgzf; break;
            case cram: fmt->compression = custom; break;
            case text_format: fmt->compression = no_compression; break;
            default: abort();
            }
        }

        // Fill in category (if determinable; e.g. 'b' could be BAM or BCF)
        fmt->category = format_category(fmt->format);
    }
    else goto error;

    switch (fp->format.format) {
    case binary_format:
    case bam:
    case bcf:
        fp->fp.bgzf = bgzf_hopen(hfile, mode);
        if (fp->fp.bgzf == NULL) goto error;
        fp->is_bin = 1;
        break;

    case cram:
=======
        unsigned char s[18];
        if (hpeek(hfile, s, 6) == 6 && memcmp(s, "CRAM", 4) == 0 &&
            s[4] >= 1 && s[4] <= 3 && s[5] <= 1) {
            fp->type.format = cram;
        }
        else if (hpeek(hfile, s, 18) == 18 && s[0] == 0x1f && s[1] == 0x8b &&
                 (s[3] & 4) && memcmp(&s[12], "BC\2\0", 4) == 0) {
            // The stream is BGZF-compressed.  Decompress a few bytes to see
            // whether it's in a binary format (e.g., BAM or BCF, starting
            // with four bytes of magic including a control character) or is
            // a bgzipped SAM or VCF text file.
            fp->type.compression = bgzf;
            if (is_binary(s, decompress_peek(hfile, s, 4))) fp->is_bin = 1;
            else fp->is_kstream = 1;
        }
        else if (hpeek(hfile, s, 2) == 2 && s[0] == 0x1f && s[1] == 0x8b) {
            // Plain GZIP header... so a gzipped text file.
            fp->type.compression = gzip;
            fp->is_kstream = 1;
        }
        else if (hpeek(hfile, s, 4) == 4 && is_binary(s, 4)) {
            // Binary format, but in a raw non-compressed form.
            fp->is_bin = 1;
        }
        else {
            fp->is_kstream = 1;
        }
        hts_detect_format(hfile, &fp->type);
    }
    else if (strchr(mode, 'w') || strchr(mode, 'a')) 
    {
        fp->is_write = 1;
        if (strchr(mode, 'b')) fp->is_bin = 1; 
        if (strchr(mode, 'c')) fp->type.format = cram;
        if (strchr(mode, 'z')) fp->type.compression = bgzf;
        else if (strchr(mode, 'g')) fp->type.compression = gzip;
    }
    else goto error;

    if (fp->is_bin || (fp->is_write && fp->type.compression!=no_compression)) {
        fp->fp.bgzf = bgzf_hopen(hfile, mode);
        if (fp->fp.bgzf == NULL) goto error;
    }
    else if (fp->type.format==cram) {
>>>>>>> 244dde88
        fp->fp.cram = cram_dopen(hfile, fn, mode);
        if (fp->fp.cram == NULL) goto error;
        if (!fp->is_write)
            cram_set_option(fp->fp.cram, CRAM_OPT_DECODE_MD, 1);
        fp->is_cram = 1;
        break;

    case text_format:
    case sam:
    case vcf:
        if (!fp->is_write) {
        #if KS_BGZF
            BGZF *gzfp = bgzf_hopen(hfile, mode);
        #else
            // TODO Implement gzip hFILE adaptor
            hclose(hfile); // This won't work, especially for stdin
            gzFile gzfp = strcmp(fn, "-")? gzopen(fn, "rb") : gzdopen(fileno(stdin), "rb");
        #endif
            if (gzfp) fp->fp.voidp = ks_init(gzfp);
            else goto error;
        }
        else if (fp->format.compression != no_compression) {
            fp->fp.bgzf = bgzf_hopen(hfile, mode);
            if (fp->fp.bgzf == NULL) goto error;
        }
        else
            fp->fp.hfile = hfile;
        break;

    default:
        goto error;
    }

    fp->is_compressed = (fp->format.compression != no_compression);
    return fp;

error:
    if (hts_verbose >= 2)
        fprintf(stderr, "[E::%s] fail to open file '%s'\n", __func__, fn);

    if (fp) {
        free(fp->fn);
        free(fp->fn_aux);
        free(fp);
    }
    return NULL;
}

int hts_close(htsFile *fp)
{
    int ret, save;

<<<<<<< HEAD
    switch (fp->format.format) {
    case binary_format:
    case bam:
    case bcf:
        ret = bgzf_close(fp->fp.bgzf);
        break;

    case cram:
=======
    if (fp->is_bin || (fp->is_write && fp->type.compression!=no_compression)) {
        ret = bgzf_close(fp->fp.bgzf);
    } else if (fp->type.format==cram) {
>>>>>>> 244dde88
        if (!fp->is_write) {
            switch (cram_eof(fp->fp.cram)) {
            case 0:
                fprintf(stderr, "[E::%s] Failed to decode sequence.\n", __func__);
                return -1;
            case 2:
                fprintf(stderr, "[W::%s] EOF marker is absent. The input is probably truncated.\n", __func__);
                break;
            default: /* case 1, expected EOF */
                break;
            }
        }
        ret = cram_close(fp->fp.cram);
        break;

    case text_format:
    case sam:
    case vcf:
        if (!fp->is_write) {
        #if KS_BGZF
            BGZF *gzfp = ((kstream_t*)fp->fp.voidp)->f;
            ret = bgzf_close(gzfp);
        #else
            gzFile gzfp = ((kstream_t*)fp->fp.voidp)->f;
            ret = gzclose(gzfp);
        #endif
            ks_destroy((kstream_t*)fp->fp.voidp);
        }
        else if (fp->format.compression != no_compression)
            ret = bgzf_close(fp->fp.bgzf);
        else
            ret = hclose(fp->fp.hfile);
        break;

    default:
        ret = -1;
        break;
    }

    save = errno;
    free(fp->fn);
    free(fp->fn_aux);
    free(fp->line.s);
    free(fp);
    errno = save;
    return ret;
}

const htsFormat *hts_get_format(htsFile *fp)
{
    return fp? &fp->format : NULL;
}

int hts_set_opt(htsFile *fp, enum cram_option opt, ...) {
    int r;
    va_list args;

<<<<<<< HEAD
    if (fp->format.format != cram)
=======
    if (!fp->type.format==cram)
>>>>>>> 244dde88
        return 0;

    va_start(args, opt);
    r = cram_set_voption(fp->fp.cram, opt, args);
    va_end(args);

    return r;
}

int hts_set_threads(htsFile *fp, int n)
{
    if (fp->format.compression == bgzf) {
        return bgzf_mt(fp->fp.bgzf, n, 256);
<<<<<<< HEAD
    } else if (fp->format.format == cram) {
=======
    } else if (fp->type.format==cram) {
>>>>>>> 244dde88
        return hts_set_opt(fp, CRAM_OPT_NTHREADS, n);
    }
    else return 0;
}

int hts_set_fai_filename(htsFile *fp, const char *fn_aux)
{
    free(fp->fn_aux);
    if (fn_aux) {
        fp->fn_aux = strdup(fn_aux);
        if (fp->fn_aux == NULL) return -1;
    }
    else fp->fn_aux = NULL;

    if (fp->type.format == cram)
        cram_set_option(fp->fp.cram, CRAM_OPT_REFERENCE, fp->fn_aux);

    return 0;
}

// For VCF/BCF backward sweeper. Not exposing these functions because their
// future is uncertain. Things will probably have to change with hFILE...
BGZF *hts_get_bgzfp(htsFile *fp)
{
    if ( fp->is_bin )
        return fp->fp.bgzf;
    else
        return ((kstream_t*)fp->fp.voidp)->f;
}
int hts_useek(htsFile *fp, long uoffset, int where)
{
    if ( fp->is_bin )
        return bgzf_useek(fp->fp.bgzf, uoffset, where);
    else
    {
        ks_rewind((kstream_t*)fp->fp.voidp);
        ((kstream_t*)fp->fp.voidp)->seek_pos = uoffset;
        return bgzf_useek(((kstream_t*)fp->fp.voidp)->f, uoffset, where);
    }
}
long hts_utell(htsFile *fp)
{
    if ( fp->is_bin )
        return bgzf_utell(fp->fp.bgzf);
    else
        return ((kstream_t*)fp->fp.voidp)->seek_pos;
}

int hts_getline(htsFile *fp, int delimiter, kstring_t *str)
{
    int ret, dret;
    ret = ks_getuntil((kstream_t*)fp->fp.voidp, delimiter, str, &dret);
    ++fp->lineno;
    return ret;
}

char **hts_readlist(const char *string, int is_file, int *_n)
{
    int m = 0, n = 0, dret;
    char **s = 0;
    if ( is_file )
    {
#if KS_BGZF
        BGZF *fp = bgzf_open(string, "r");
#else
        gzFile fp = gzopen(string, "r");
#endif
        if ( !fp ) return NULL;

        kstream_t *ks;
        kstring_t str;
        str.s = 0; str.l = str.m = 0;
        ks = ks_init(fp);
        while (ks_getuntil(ks, KS_SEP_LINE, &str, &dret) >= 0)
        {
            if (str.l == 0) continue;
            n++;
            hts_expand(char*,n,m,s);
            s[n-1] = strdup(str.s);
        }
        ks_destroy(ks);
#if KS_BGZF
        bgzf_close(fp);
#else
        gzclose(fp);
#endif
        free(str.s);
    }
    else
    {
        const char *q = string, *p = string;
        while ( 1 )
        {
            if (*p == ',' || *p == 0)
            {
                n++;
                hts_expand(char*,n,m,s);
                s[n-1] = (char*)calloc(p - q + 1, 1);
                strncpy(s[n-1], q, p - q);
                q = p + 1;
            }
            if ( !*p ) break;
            p++;
        }
    }
    s = (char**)realloc(s, n * sizeof(char*));
    *_n = n;
    return s;
}

char **hts_readlines(const char *fn, int *_n)
{
    int m = 0, n = 0, dret;
    char **s = 0;
#if KS_BGZF
    BGZF *fp = bgzf_open(fn, "r");
#else
    gzFile fp = gzopen(fn, "r");
#endif
    if ( fp ) { // read from file
        kstream_t *ks;
        kstring_t str;
        str.s = 0; str.l = str.m = 0;
        ks = ks_init(fp);
        while (ks_getuntil(ks, KS_SEP_LINE, &str, &dret) >= 0) {
            if (str.l == 0) continue;
            if (m == n) {
                m = m? m<<1 : 16;
                s = (char**)realloc(s, m * sizeof(char*));
            }
            s[n++] = strdup(str.s);
        }
        ks_destroy(ks);
        #if KS_BGZF
            bgzf_close(fp);
        #else
            gzclose(fp);
        #endif
        s = (char**)realloc(s, n * sizeof(char*));
        free(str.s);
    } else if (*fn == ':') { // read from string
        const char *q, *p;
        for (q = p = fn + 1;; ++p)
            if (*p == ',' || *p == 0) {
                if (m == n) {
                    m = m? m<<1 : 16;
                    s = (char**)realloc(s, m * sizeof(char*));
                }
                s[n] = (char*)calloc(p - q + 1, 1);
                strncpy(s[n++], q, p - q);
                q = p + 1;
                if (*p == 0) break;
            }
    } else return 0;
    s = (char**)realloc(s, n * sizeof(char*));
    *_n = n;
    return s;
}

/****************
 *** Indexing ***
 ****************/

#define HTS_MIN_MARKER_DIST 0x10000

// Finds the special meta bin
//  ((1<<(3 * n_lvls + 3)) - 1) / 7 + 1
#define META_BIN(idx) ((idx)->n_bins + 1)

#define pair64_lt(a,b) ((a).u < (b).u)

#include "htslib/ksort.h"
KSORT_INIT(_off, hts_pair64_t, pair64_lt)

typedef struct {
    int32_t m, n;
    uint64_t loff;
    hts_pair64_t *list;
} bins_t;

#include "htslib/khash.h"
KHASH_MAP_INIT_INT(bin, bins_t)
typedef khash_t(bin) bidx_t;

typedef struct {
    int32_t n, m;
    uint64_t *offset;
} lidx_t;

struct __hts_idx_t {
    int fmt, min_shift, n_lvls, n_bins;
    uint32_t l_meta;
    int32_t n, m;
    uint64_t n_no_coor;
    bidx_t **bidx;
    lidx_t *lidx;
    uint8_t *meta;
    struct {
        uint32_t last_bin, save_bin;
        int last_coor, last_tid, save_tid, finished;
        uint64_t last_off, save_off;
        uint64_t off_beg, off_end;
        uint64_t n_mapped, n_unmapped;
    } z; // keep internal states
};

static inline void insert_to_b(bidx_t *b, int bin, uint64_t beg, uint64_t end)
{
    khint_t k;
    bins_t *l;
    int absent;
    k = kh_put(bin, b, bin, &absent);
    l = &kh_value(b, k);
    if (absent) {
        l->m = 1; l->n = 0;
        l->list = (hts_pair64_t*)calloc(l->m, 16);
    }
    if (l->n == l->m) {
        l->m <<= 1;
        l->list = (hts_pair64_t*)realloc(l->list, l->m * 16);
    }
    l->list[l->n].u = beg;
    l->list[l->n++].v = end;
}

static inline void insert_to_l(lidx_t *l, int64_t _beg, int64_t _end, uint64_t offset, int min_shift)
{
    int i, beg, end;
    beg = _beg >> min_shift;
    end = (_end - 1) >> min_shift;
    if (l->m < end + 1) {
        int old_m = l->m;
        l->m = end + 1;
        kroundup32(l->m);
        l->offset = (uint64_t*)realloc(l->offset, l->m * 8);
        memset(l->offset + old_m, 0xff, 8 * (l->m - old_m)); // fill l->offset with (uint64_t)-1
    }
    if (beg == end) { // to save a loop in this case
        if (l->offset[beg] == (uint64_t)-1) l->offset[beg] = offset;
    } else {
        for (i = beg; i <= end; ++i)
            if (l->offset[i] == (uint64_t)-1) l->offset[i] = offset;
    }
    if (l->n < end + 1) l->n = end + 1;
}

hts_idx_t *hts_idx_init(int n, int fmt, uint64_t offset0, int min_shift, int n_lvls)
{
    hts_idx_t *idx;
    idx = (hts_idx_t*)calloc(1, sizeof(hts_idx_t));
    if (idx == NULL) return NULL;
    idx->fmt = fmt;
    idx->min_shift = min_shift;
    idx->n_lvls = n_lvls;
    idx->n_bins = ((1<<(3 * n_lvls + 3)) - 1) / 7;
    idx->z.save_bin = idx->z.save_tid = idx->z.last_tid = idx->z.last_bin = 0xffffffffu;
    idx->z.save_off = idx->z.last_off = idx->z.off_beg = idx->z.off_end = offset0;
    idx->z.last_coor = 0xffffffffu;
    if (n) {
        idx->n = idx->m = n;
        idx->bidx = (bidx_t**)calloc(n, sizeof(bidx_t*));
        if (idx->bidx == NULL) { free(idx); return NULL; }
        idx->lidx = (lidx_t*) calloc(n, sizeof(lidx_t));
        if (idx->lidx == NULL) { free(idx->bidx); free(idx); return NULL; }
    }
    return idx;
}

static void update_loff(hts_idx_t *idx, int i, int free_lidx)
{
    bidx_t *bidx = idx->bidx[i];
    lidx_t *lidx = &idx->lidx[i];
    khint_t k;
    int l;
    uint64_t offset0 = 0;
    if (bidx) {
        k = kh_get(bin, bidx, META_BIN(idx));
        if (k != kh_end(bidx))
            offset0 = kh_val(bidx, k).list[0].u;
        for (l = 0; l < lidx->n && lidx->offset[l] == (uint64_t)-1; ++l)
            lidx->offset[l] = offset0;
    } else l = 1;
    for (; l < lidx->n; ++l) // fill missing values
        if (lidx->offset[l] == (uint64_t)-1)
            lidx->offset[l] = lidx->offset[l-1];
    if (bidx == 0) return;
    for (k = kh_begin(bidx); k != kh_end(bidx); ++k) // set loff
        if (kh_exist(bidx, k))
        {
            if ( kh_key(bidx, k) < idx->n_bins )
            {
                int bot_bin = hts_bin_bot(kh_key(bidx, k), idx->n_lvls);
                // disable linear index if bot_bin out of bounds
                kh_val(bidx, k).loff = bot_bin < lidx->n ? lidx->offset[bot_bin] : 0;
            }
            else
                kh_val(bidx, k).loff = 0;
        }
    if (free_lidx) {
        free(lidx->offset);
        lidx->m = lidx->n = 0;
        lidx->offset = 0;
    }
}

static void compress_binning(hts_idx_t *idx, int i)
{
    bidx_t *bidx = idx->bidx[i];
    khint_t k;
    int l, m;
    if (bidx == 0) return;
    // merge a bin to its parent if the bin is too small
    for (l = idx->n_lvls; l > 0; --l) {
        unsigned start = hts_bin_first(l);
        for (k = kh_begin(bidx); k != kh_end(bidx); ++k) {
            bins_t *p, *q;
            if (!kh_exist(bidx, k) || kh_key(bidx, k) >= idx->n_bins || kh_key(bidx, k) < start) continue;
            p = &kh_value(bidx, k);
            if (l < idx->n_lvls && p->n > 1) ks_introsort(_off, p->n, p->list);
            if ((p->list[p->n - 1].v>>16) - (p->list[0].u>>16) < HTS_MIN_MARKER_DIST) {
                khint_t kp;
                kp = kh_get(bin, bidx, hts_bin_parent(kh_key(bidx, k)));
                if (kp == kh_end(bidx)) continue;
                q = &kh_val(bidx, kp);
                if (q->n + p->n > q->m) {
                    q->m = q->n + p->n;
                    kroundup32(q->m);
                    q->list = (hts_pair64_t*)realloc(q->list, q->m * 16);
                }
                memcpy(q->list + q->n, p->list, p->n * 16);
                q->n += p->n;
                free(p->list);
                kh_del(bin, bidx, k);
            }
        }
    }
    k = kh_get(bin, bidx, 0);
    if (k != kh_end(bidx)) ks_introsort(_off, kh_val(bidx, k).n, kh_val(bidx, k).list);
    // merge adjacent chunks that start from the same BGZF block
    for (k = kh_begin(bidx); k != kh_end(bidx); ++k) {
        bins_t *p;
        if (!kh_exist(bidx, k) || kh_key(bidx, k) >= idx->n_bins) continue;
        p = &kh_value(bidx, k);
        for (l = 1, m = 0; l < p->n; ++l) {
            if (p->list[m].v>>16 >= p->list[l].u>>16) {
                if (p->list[m].v < p->list[l].v) p->list[m].v = p->list[l].v;
            } else p->list[++m] = p->list[l];
        }
        p->n = m + 1;
    }
}

void hts_idx_finish(hts_idx_t *idx, uint64_t final_offset)
{
    int i;
    if (idx == NULL || idx->z.finished) return; // do not run this function on an empty index or multiple times
    if (idx->z.save_tid >= 0) {
        insert_to_b(idx->bidx[idx->z.save_tid], idx->z.save_bin, idx->z.save_off, final_offset);
        insert_to_b(idx->bidx[idx->z.save_tid], META_BIN(idx), idx->z.off_beg, final_offset);
        insert_to_b(idx->bidx[idx->z.save_tid], META_BIN(idx), idx->z.n_mapped, idx->z.n_unmapped);
    }
    for (i = 0; i < idx->n; ++i) {
        update_loff(idx, i, (idx->fmt == HTS_FMT_CSI));
        compress_binning(idx, i);
    }
    idx->z.finished = 1;
}

int hts_idx_push(hts_idx_t *idx, int tid, int beg, int end, uint64_t offset, int is_mapped)
{
    int bin;
    if (tid >= idx->m) { // enlarge the index
        int32_t oldm = idx->m;
        idx->m = idx->m? idx->m<<1 : 2;
        idx->bidx = (bidx_t**)realloc(idx->bidx, idx->m * sizeof(bidx_t*));
        idx->lidx = (lidx_t*) realloc(idx->lidx, idx->m * sizeof(lidx_t));
        memset(&idx->bidx[oldm], 0, (idx->m - oldm) * sizeof(bidx_t*));
        memset(&idx->lidx[oldm], 0, (idx->m - oldm) * sizeof(lidx_t));
    }
    if (idx->n < tid + 1) idx->n = tid + 1;
    if (idx->z.finished) return 0;
    if (idx->z.last_tid != tid || (idx->z.last_tid >= 0 && tid < 0)) { // change of chromosome
        if ( tid>=0 && idx->n_no_coor )
        {
            if (hts_verbose >= 1) fprintf(stderr,"[E::%s] NO_COOR reads not in a single block at the end %d %d\n", __func__, tid,idx->z.last_tid);
            return -1;
        }
        if (tid>=0 && idx->bidx[tid] != 0)
        {
            if (hts_verbose >= 1) fprintf(stderr, "[E::%s] chromosome blocks not continuous\n", __func__);
            return -1;
        }
        idx->z.last_tid = tid;
        idx->z.last_bin = 0xffffffffu;
    } else if (tid >= 0 && idx->z.last_coor > beg) { // test if positions are out of order
        if (hts_verbose >= 1) fprintf(stderr, "[E::%s] unsorted positions\n", __func__);
        return -1;
    }
    if ( tid>=0 )
    {
        if (idx->bidx[tid] == 0) idx->bidx[tid] = kh_init(bin);
        if ( is_mapped)
            insert_to_l(&idx->lidx[tid], beg, end, idx->z.last_off, idx->min_shift); // last_off points to the start of the current record
    }
    else idx->n_no_coor++;
    bin = hts_reg2bin(beg, end, idx->min_shift, idx->n_lvls);
    if ((int)idx->z.last_bin != bin) { // then possibly write the binning index
        if (idx->z.save_bin != 0xffffffffu) // save_bin==0xffffffffu only happens to the first record
            insert_to_b(idx->bidx[idx->z.save_tid], idx->z.save_bin, idx->z.save_off, idx->z.last_off);
        if (idx->z.last_bin == 0xffffffffu && idx->z.save_bin != 0xffffffffu) { // change of chr; keep meta information
            idx->z.off_end = idx->z.last_off;
            insert_to_b(idx->bidx[idx->z.save_tid], META_BIN(idx), idx->z.off_beg, idx->z.off_end);
            insert_to_b(idx->bidx[idx->z.save_tid], META_BIN(idx), idx->z.n_mapped, idx->z.n_unmapped);
            idx->z.n_mapped = idx->z.n_unmapped = 0;
            idx->z.off_beg = idx->z.off_end;
        }
        idx->z.save_off = idx->z.last_off;
        idx->z.save_bin = idx->z.last_bin = bin;
        idx->z.save_tid = tid;
    }
    if (is_mapped) ++idx->z.n_mapped;
    else ++idx->z.n_unmapped;
    idx->z.last_off = offset;
    idx->z.last_coor = beg;
    return 0;
}

void hts_idx_destroy(hts_idx_t *idx)
{
    khint_t k;
    int i;
    if (idx == 0) return;
    // For HTS_FMT_CRAI, idx actually points to a different type -- see sam.c
    if (idx->fmt == HTS_FMT_CRAI) { free(idx); return; }

    for (i = 0; i < idx->m; ++i) {
        bidx_t *bidx = idx->bidx[i];
        free(idx->lidx[i].offset);
        if (bidx == 0) continue;
        for (k = kh_begin(bidx); k != kh_end(bidx); ++k)
            if (kh_exist(bidx, k))
                free(kh_value(bidx, k).list);
        kh_destroy(bin, bidx);
    }
    free(idx->bidx); free(idx->lidx); free(idx->meta);
    free(idx);
}

static inline long idx_read(int is_bgzf, void *fp, void *buf, long l)
{
    if (is_bgzf) return bgzf_read((BGZF*)fp, buf, l);
    else return (long)fread(buf, 1, l, (FILE*)fp);
}

static inline long idx_write(int is_bgzf, void *fp, const void *buf, long l)
{
    if (is_bgzf) return bgzf_write((BGZF*)fp, buf, l);
    else return (long)fwrite(buf, 1, l, (FILE*)fp);
}

static inline void swap_bins(bins_t *p)
{
    int i;
    for (i = 0; i < p->n; ++i) {
        ed_swap_8p(&p->list[i].u);
        ed_swap_8p(&p->list[i].v);
    }
}

static void hts_idx_save_core(const hts_idx_t *idx, void *fp, int fmt)
{
    int32_t i, size, is_be;
    int is_bgzf = (fmt != HTS_FMT_BAI);
    is_be = ed_is_big();
    if (is_be) {
        uint32_t x = idx->n;
        idx_write(is_bgzf, fp, ed_swap_4p(&x), 4);
    } else idx_write(is_bgzf, fp, &idx->n, 4);
    if (fmt == HTS_FMT_TBI && idx->l_meta) idx_write(is_bgzf, fp, idx->meta, idx->l_meta);
    for (i = 0; i < idx->n; ++i) {
        khint_t k;
        bidx_t *bidx = idx->bidx[i];
        lidx_t *lidx = &idx->lidx[i];
        // write binning index
        size = bidx? kh_size(bidx) : 0;
        if (is_be) { // big endian
            uint32_t x = size;
            idx_write(is_bgzf, fp, ed_swap_4p(&x), 4);
        } else idx_write(is_bgzf, fp, &size, 4);
        if (bidx == 0) goto write_lidx;
        for (k = kh_begin(bidx); k != kh_end(bidx); ++k) {
            bins_t *p;
            if (!kh_exist(bidx, k)) continue;
            p = &kh_value(bidx, k);
            if (is_be) { // big endian
                uint32_t x;
                x = kh_key(bidx, k); idx_write(is_bgzf, fp, ed_swap_4p(&x), 4);
                if (fmt == HTS_FMT_CSI) {
                    uint64_t y = kh_val(bidx, k).loff;
                    idx_write(is_bgzf, fp, ed_swap_4p(&y), 8);
                }
                x = p->n; idx_write(is_bgzf, fp, ed_swap_4p(&x), 4);
                swap_bins(p);
                idx_write(is_bgzf, fp, p->list, 16 * p->n);
                swap_bins(p);
            } else {
                idx_write(is_bgzf, fp, &kh_key(bidx, k), 4);
                if (fmt == HTS_FMT_CSI) idx_write(is_bgzf, fp, &kh_val(bidx, k).loff, 8);
                //int j;for(j=0;j<p->n;++j)fprintf(stderr,"%d,%llx,%d,%llx:%llx\n",kh_key(bidx,k),kh_val(bidx, k).loff,j,p->list[j].u,p->list[j].v);
                idx_write(is_bgzf, fp, &p->n, 4);
                idx_write(is_bgzf, fp, p->list, p->n << 4);
            }
        }
write_lidx:
        if (fmt != HTS_FMT_CSI) {
            if (is_be) {
                int32_t x = lidx->n;
                idx_write(is_bgzf, fp, ed_swap_4p(&x), 4);
                for (x = 0; x < lidx->n; ++x) ed_swap_8p(&lidx->offset[x]);
                idx_write(is_bgzf, fp, lidx->offset, lidx->n << 3);
                for (x = 0; x < lidx->n; ++x) ed_swap_8p(&lidx->offset[x]);
            } else {
                idx_write(is_bgzf, fp, &lidx->n, 4);
                idx_write(is_bgzf, fp, lidx->offset, lidx->n << 3);
            }
        }
    }
    if (is_be) { // write the number of reads without coordinates
        uint64_t x = idx->n_no_coor;
        idx_write(is_bgzf, fp, &x, 8);
    } else idx_write(is_bgzf, fp, &idx->n_no_coor, 8);
}

void hts_idx_save(const hts_idx_t *idx, const char *fn, int fmt)
{
    char *fnidx;
    fnidx = (char*)calloc(1, strlen(fn) + 5);
    strcpy(fnidx, fn);
    if (fmt == HTS_FMT_CSI) {
        BGZF *fp;
        uint32_t x[3];
        int is_be, i;
        is_be = ed_is_big();
        fp = bgzf_open(strcat(fnidx, ".csi"), "w");
        bgzf_write(fp, "CSI\1", 4);
        x[0] = idx->min_shift; x[1] = idx->n_lvls; x[2] = idx->l_meta;
        if (is_be) {
            for (i = 0; i < 3; ++i)
                bgzf_write(fp, ed_swap_4p(&x[i]), 4);
        } else bgzf_write(fp, &x, 12);
        if (idx->l_meta) bgzf_write(fp, idx->meta, idx->l_meta);
        hts_idx_save_core(idx, fp, HTS_FMT_CSI);
        bgzf_close(fp);
    } else if (fmt == HTS_FMT_TBI) {
        BGZF *fp;
        fp = bgzf_open(strcat(fnidx, ".tbi"), "w");
        bgzf_write(fp, "TBI\1", 4);
        hts_idx_save_core(idx, fp, HTS_FMT_TBI);
        bgzf_close(fp);
    } else if (fmt == HTS_FMT_BAI) {
        FILE *fp;
        fp = fopen(strcat(fnidx, ".bai"), "w");
        fwrite("BAI\1", 1, 4, fp);
        hts_idx_save_core(idx, fp, HTS_FMT_BAI);
        fclose(fp);
    } else abort();
    free(fnidx);
}

static int hts_idx_load_core(hts_idx_t *idx, void *fp, int fmt)
{
    int32_t i, n, is_be;
    int is_bgzf = (fmt != HTS_FMT_BAI);
    is_be = ed_is_big();
    if (idx == NULL) return -4;
    for (i = 0; i < idx->n; ++i) {
        bidx_t *h;
        lidx_t *l = &idx->lidx[i];
        uint32_t key;
        int j, absent;
        bins_t *p;
        h = idx->bidx[i] = kh_init(bin);
        if (idx_read(is_bgzf, fp, &n, 4) != 4) return -1;
        if (is_be) ed_swap_4p(&n);
        for (j = 0; j < n; ++j) {
            khint_t k;
            if (idx_read(is_bgzf, fp, &key, 4) != 4) return -1;
            if (is_be) ed_swap_4p(&key);
            k = kh_put(bin, h, key, &absent);
            if (absent <= 0) return -3; // Duplicate bin number
            p = &kh_val(h, k);
            if (fmt == HTS_FMT_CSI) {
                if (idx_read(is_bgzf, fp, &p->loff, 8) != 8) return -1;
                if (is_be) ed_swap_8p(&p->loff);
            } else p->loff = 0;
            if (idx_read(is_bgzf, fp, &p->n, 4) != 4) return -1;
            if (is_be) ed_swap_4p(&p->n);
            p->m = p->n;
            p->list = (hts_pair64_t*)malloc(p->m * 16);
            if (p->list == NULL) return -2;
            if (idx_read(is_bgzf, fp, p->list, p->n<<4) != p->n<<4) return -1;
            if (is_be) swap_bins(p);
        }
        if (fmt != HTS_FMT_CSI) { // load linear index
            int j;
            if (idx_read(is_bgzf, fp, &l->n, 4) != 4) return -1;
            if (is_be) ed_swap_4p(&l->n);
            l->m = l->n;
            l->offset = (uint64_t*)malloc(l->n << 3);
            if (l->offset == NULL) return -2;
            if (idx_read(is_bgzf, fp, l->offset, l->n << 3) != l->n << 3) return -1;
            if (is_be) for (j = 0; j < l->n; ++j) ed_swap_8p(&l->offset[j]);
            for (j = 1; j < l->n; ++j) // fill missing values; may happen given older samtools and tabix
                if (l->offset[j] == 0) l->offset[j] = l->offset[j-1];
            update_loff(idx, i, 1);
        }
    }
    if (idx_read(is_bgzf, fp, &idx->n_no_coor, 8) != 8) idx->n_no_coor = 0;
    if (is_be) ed_swap_8p(&idx->n_no_coor);
    return 0;
}

hts_idx_t *hts_idx_load_local(const char *fn, int fmt)
{
    uint8_t magic[4];
    int i, is_be;
    hts_idx_t *idx = NULL;
    is_be = ed_is_big();
    if (fmt == HTS_FMT_CSI) {
        BGZF *fp;
        uint32_t x[3], n;
        uint8_t *meta = 0;
        if ((fp = bgzf_open(fn, "r")) == 0) return NULL;
        if (bgzf_read(fp, magic, 4) != 4) goto csi_fail;
        if (memcmp(magic, "CSI\1", 4) != 0) goto csi_fail;
        if (bgzf_read(fp, x, 12) != 12) goto csi_fail;
        if (is_be) for (i = 0; i < 3; ++i) ed_swap_4p(&x[i]);
        if (x[2]) {
            if ((meta = (uint8_t*)malloc(x[2])) == NULL) goto csi_fail;
            if (bgzf_read(fp, meta, x[2]) != x[2]) goto csi_fail;
        }
        if (bgzf_read(fp, &n, 4) != 4) goto csi_fail;
        if (is_be) ed_swap_4p(&n);
        if ((idx = hts_idx_init(n, fmt, 0, x[0], x[1])) == NULL) goto csi_fail;
        idx->l_meta = x[2];
        idx->meta = meta;
        meta = NULL;
        if (hts_idx_load_core(idx, fp, HTS_FMT_CSI) < 0) goto csi_fail;
        bgzf_close(fp);
        return idx;

    csi_fail:
        bgzf_close(fp);
        hts_idx_destroy(idx);
        free(meta);
        return NULL;

    } else if (fmt == HTS_FMT_TBI) {
        BGZF *fp;
        uint32_t x[8];
        if ((fp = bgzf_open(fn, "r")) == 0) return NULL;
        if (bgzf_read(fp, magic, 4) != 4) goto tbi_fail;
        if (memcmp(magic, "TBI\1", 4) != 0) goto tbi_fail;
        if (bgzf_read(fp, x, 32) != 32) goto tbi_fail;
        if (is_be) for (i = 0; i < 8; ++i) ed_swap_4p(&x[i]);
        if ((idx = hts_idx_init(x[0], fmt, 0, 14, 5)) == NULL) goto tbi_fail;
        idx->l_meta = 28 + x[7];
        if ((idx->meta = (uint8_t*)malloc(idx->l_meta)) == NULL) goto tbi_fail;
        memcpy(idx->meta, &x[1], 28);
        if (bgzf_read(fp, idx->meta + 28, x[7]) != x[7]) goto tbi_fail;
        if (hts_idx_load_core(idx, fp, HTS_FMT_TBI) < 0) goto tbi_fail;
        bgzf_close(fp);
        return idx;

    tbi_fail:
        bgzf_close(fp);
        hts_idx_destroy(idx);
        return NULL;

    } else if (fmt == HTS_FMT_BAI) {
        uint32_t n;
        FILE *fp;
        if ((fp = fopen(fn, "rb")) == 0) return NULL;
        if (fread(magic, 1, 4, fp) != 4) goto bai_fail;
        if (memcmp(magic, "BAI\1", 4) != 0) goto bai_fail;
        if (fread(&n, 4, 1, fp) != 1) goto bai_fail;
        if (is_be) ed_swap_4p(&n);
        idx = hts_idx_init(n, fmt, 0, 14, 5);
        if (hts_idx_load_core(idx, fp, HTS_FMT_BAI) < 0) goto bai_fail;
        fclose(fp);
        return idx;

    bai_fail:
        fclose(fp);
        hts_idx_destroy(idx);
        return NULL;

    } else abort();
}

void hts_idx_set_meta(hts_idx_t *idx, int l_meta, uint8_t *meta, int is_copy)
{
    if (idx->meta) free(idx->meta);
    idx->l_meta = l_meta;
    if (is_copy) {
        idx->meta = (uint8_t*)malloc(l_meta);
        memcpy(idx->meta, meta, l_meta);
    } else idx->meta = meta;
}

uint8_t *hts_idx_get_meta(hts_idx_t *idx, int *l_meta)
{
    *l_meta = idx->l_meta;
    return idx->meta;
}

const char **hts_idx_seqnames(const hts_idx_t *idx, int *n, hts_id2name_f getid, void *hdr)
{
    if ( !idx->n )
    {
        *n = 0;
        return NULL;
    }

    int tid = 0, i;
    const char **names = (const char**) calloc(idx->n,sizeof(const char*));
    for (i=0; i<idx->n; i++)
    {
        bidx_t *bidx = idx->bidx[i];
        if ( !bidx ) continue;
        names[tid++] = getid(hdr,i);
    }
    *n = tid;
    return names;
}

int hts_idx_get_stat(const hts_idx_t* idx, int tid, uint64_t* mapped, uint64_t* unmapped)
{
    if ( idx->fmt == HTS_FMT_CRAI ) {
        *mapped = 0; *unmapped = 0;
        return -1;
    }

    bidx_t *h = idx->bidx[tid];
    khint_t k = kh_get(bin, h, META_BIN(idx));
    if (k != kh_end(h)) {
        *mapped = kh_val(h, k).list[1].u;
        *unmapped = kh_val(h, k).list[1].v;
        return 0;
    } else {
        *mapped = 0; *unmapped = 0;
        return -1;
    }
}

uint64_t hts_idx_get_n_no_coor(const hts_idx_t* idx)
{
    return idx->n_no_coor;
}

/****************
 *** Iterator ***
 ****************/

static inline int reg2bins(int64_t beg, int64_t end, hts_itr_t *itr, int min_shift, int n_lvls)
{
    int l, t, s = min_shift + (n_lvls<<1) + n_lvls;
    if (beg >= end) return 0;
    if (end >= 1LL<<s) end = 1LL<<s;
    for (--end, l = 0, t = 0; l <= n_lvls; s -= 3, t += 1<<((l<<1)+l), ++l) {
        int b, e, n, i;
        b = t + (beg>>s); e = t + (end>>s); n = e - b + 1;
        if (itr->bins.n + n > itr->bins.m) {
            itr->bins.m = itr->bins.n + n;
            kroundup32(itr->bins.m);
            itr->bins.a = (int*)realloc(itr->bins.a, sizeof(int) * itr->bins.m);
        }
        for (i = b; i <= e; ++i) itr->bins.a[itr->bins.n++] = i;
    }
    return itr->bins.n;
}

hts_itr_t *hts_itr_query(const hts_idx_t *idx, int tid, int beg, int end, hts_readrec_func *readrec)
{
    int i, n_off, l, bin;
    hts_pair64_t *off;
    khint_t k;
    bidx_t *bidx;
    uint64_t min_off;
    hts_itr_t *iter = 0;
    if (tid < 0) {
        int finished0 = 0;
        uint64_t off0 = (uint64_t)-1;
        khint_t k;
        switch (tid) {
        case HTS_IDX_START:
            // Find the smallest offset, note that sequence ids may not be ordered sequentially
            for (i=0; i<idx->n; i++)
            {
                bidx = idx->bidx[i];
                k = kh_get(bin, bidx, META_BIN(idx));
                if (k == kh_end(bidx)) continue;
                if ( off0 > kh_val(bidx, k).list[0].u ) off0 = kh_val(bidx, k).list[0].u;
            }
            if ( off0==(uint64_t)-1 && idx->n_no_coor ) off0 = 0; // only no-coor reads in this bam
            break;

        case HTS_IDX_NOCOOR:
            if ( idx->n>0 )
            {
                bidx = idx->bidx[idx->n - 1];
                k = kh_get(bin, bidx, META_BIN(idx));
                if (k != kh_end(bidx)) off0 = kh_val(bidx, k).list[0].v;
            }
            if ( off0==(uint64_t)-1 && idx->n_no_coor ) off0 = 0; // only no-coor reads in this bam
            break;

        case HTS_IDX_REST:
            off0 = 0;
            break;

        case HTS_IDX_NONE:
            finished0 = 1;
            off0 = 0;
            break;

        default:
            return 0;
        }
        if (off0 != (uint64_t)-1) {
            iter = (hts_itr_t*)calloc(1, sizeof(hts_itr_t));
            iter->read_rest = 1;
            iter->finished = finished0;
            iter->curr_off = off0;
            iter->readrec = readrec;
            return iter;
        } else return 0;
    }

    if (beg < 0) beg = 0;
    if (end < beg) return 0;
    if ((bidx = idx->bidx[tid]) == 0) return 0;

    iter = (hts_itr_t*)calloc(1, sizeof(hts_itr_t));
    iter->tid = tid, iter->beg = beg, iter->end = end; iter->i = -1;
    iter->readrec = readrec;

    // compute min_off
    bin = hts_bin_first(idx->n_lvls) + (beg>>idx->min_shift);
    do {
        int first;
        k = kh_get(bin, bidx, bin);
        if (k != kh_end(bidx)) break;
        first = (hts_bin_parent(bin)<<3) + 1;
        if (bin > first) --bin;
        else bin = hts_bin_parent(bin);
    } while (bin);
    if (bin == 0) k = kh_get(bin, bidx, bin);
    min_off = k != kh_end(bidx)? kh_val(bidx, k).loff : 0;
    // retrieve bins
    reg2bins(beg, end, iter, idx->min_shift, idx->n_lvls);
    for (i = n_off = 0; i < iter->bins.n; ++i)
        if ((k = kh_get(bin, bidx, iter->bins.a[i])) != kh_end(bidx))
            n_off += kh_value(bidx, k).n;
    if (n_off == 0) return iter;
    off = (hts_pair64_t*)calloc(n_off, 16);
    for (i = n_off = 0; i < iter->bins.n; ++i) {
        if ((k = kh_get(bin, bidx, iter->bins.a[i])) != kh_end(bidx)) {
            int j;
            bins_t *p = &kh_value(bidx, k);
            for (j = 0; j < p->n; ++j)
                if (p->list[j].v > min_off) off[n_off++] = p->list[j];
        }
    }
    if (n_off == 0) {
        free(off); return iter;
    }
    ks_introsort(_off, n_off, off);
    // resolve completely contained adjacent blocks
    for (i = 1, l = 0; i < n_off; ++i)
        if (off[l].v < off[i].v) off[++l] = off[i];
    n_off = l + 1;
    // resolve overlaps between adjacent blocks; this may happen due to the merge in indexing
    for (i = 1; i < n_off; ++i)
        if (off[i-1].v >= off[i].u) off[i-1].v = off[i].u;
    // merge adjacent blocks
    for (i = 1, l = 0; i < n_off; ++i) {
        if (off[l].v>>16 == off[i].u>>16) off[l].v = off[i].v;
        else off[++l] = off[i];
    }
    n_off = l + 1;
    iter->n_off = n_off; iter->off = off;
    return iter;
}

void hts_itr_destroy(hts_itr_t *iter)
{
    if (iter) { free(iter->off); free(iter->bins.a); free(iter); }
}

const char *hts_parse_reg(const char *s, int *beg, int *end)
{
    int i, k, l, name_end;
    *beg = *end = -1;
    name_end = l = strlen(s);
    // determine the sequence name
    for (i = l - 1; i >= 0; --i) if (s[i] == ':') break; // look for colon from the end
    if (i >= 0) name_end = i;
    if (name_end < l) { // check if this is really the end
        int n_hyphen = 0;
        for (i = name_end + 1; i < l; ++i) {
            if (s[i] == '-') ++n_hyphen;
            else if (!isdigit(s[i]) && s[i] != ',') break;
        }
        if (i < l || n_hyphen > 1) name_end = l; // malformated region string; then take str as the name
    }
    // parse the interval
    if (name_end < l) {
        char *tmp;
        tmp = (char*)alloca(l - name_end + 1);
        for (i = name_end + 1, k = 0; i < l; ++i)
            if (s[i] != ',') tmp[k++] = s[i];
        tmp[k] = 0;
        if ((*beg = strtol(tmp, &tmp, 10) - 1) < 0) *beg = 0;
        *end = *tmp? strtol(tmp + 1, &tmp, 10) : 1<<29;
        if (*beg > *end) name_end = l;
    }
    if (name_end == l) *beg = 0, *end = 1<<29;
    return s + name_end;
}

hts_itr_t *hts_itr_querys(const hts_idx_t *idx, const char *reg, hts_name2id_f getid, void *hdr, hts_itr_query_func *itr_query, hts_readrec_func *readrec)
{
    int tid, beg, end;
    char *q, *tmp;
    if (strcmp(reg, ".") == 0)
        return itr_query(idx, HTS_IDX_START, 0, 1<<29, readrec);
    else if (strcmp(reg, "*") != 0) {
        q = (char*)hts_parse_reg(reg, &beg, &end);
        tmp = (char*)alloca(q - reg + 1);
        strncpy(tmp, reg, q - reg);
        tmp[q - reg] = 0;
        if ((tid = getid(hdr, tmp)) < 0)
            tid = getid(hdr, reg);
        if (tid < 0) return 0;
        return itr_query(idx, tid, beg, end, readrec);
    } else return itr_query(idx, HTS_IDX_NOCOOR, 0, 0, readrec);
}

int hts_itr_next(BGZF *fp, hts_itr_t *iter, void *r, void *data)
{
    int ret, tid, beg, end;
    if (iter == NULL || iter->finished) return -1;
    if (iter->read_rest) {
        if (iter->curr_off) { // seek to the start
            bgzf_seek(fp, iter->curr_off, SEEK_SET);
            iter->curr_off = 0; // only seek once
        }
        ret = iter->readrec(fp, data, r, &tid, &beg, &end);
        if (ret < 0) iter->finished = 1;
        return ret;
    }
    if (iter->off == 0) return -1;
    for (;;) {
        if (iter->curr_off == 0 || iter->curr_off >= iter->off[iter->i].v) { // then jump to the next chunk
            if (iter->i == iter->n_off - 1) { ret = -1; break; } // no more chunks
            if (iter->i < 0 || iter->off[iter->i].v != iter->off[iter->i+1].u) { // not adjacent chunks; then seek
                bgzf_seek(fp, iter->off[iter->i+1].u, SEEK_SET);
                iter->curr_off = bgzf_tell(fp);
            }
            ++iter->i;
        }
        if ((ret = iter->readrec(fp, data, r, &tid, &beg, &end)) >= 0) {
            iter->curr_off = bgzf_tell(fp);
            if (tid != iter->tid || beg >= iter->end) { // no need to proceed
                ret = -1; break;
            } else if (end > iter->beg && iter->end > beg) return ret;
        } else break; // end of file or error
    }
    iter->finished = 1;
    return ret;
}

/**********************
 *** Retrieve index ***
 **********************/

static char *test_and_fetch(const char *fn)
{
    FILE *fp;
    // FIXME Use is_remote_scheme() helper that's true for ftp/http/irods/etc
    if (strstr(fn, "ftp://") == fn || strstr(fn, "http://") == fn) {
        const int buf_size = 1 * 1024 * 1024;
        hFILE *fp_remote;
        uint8_t *buf;
        int l;
        const char *p;
        for (p = fn + strlen(fn) - 1; p >= fn; --p)
            if (*p == '/') break;
        ++p; // p now points to the local file name
        // Attempt to open local file first
        if ((fp = fopen((char*)p, "rb")) != 0)
        {
            fclose(fp);
            return (char*)p;
        }
        // Attempt to open remote file. Stay quiet on failure, it is OK to fail when trying first .csi then .tbi index.
        if ((fp_remote = hopen(fn, "r")) == 0) return 0;
        if ((fp = fopen(p, "w")) == 0) {
            if (hts_verbose >= 1) fprintf(stderr, "[E::%s] fail to create file '%s' in the working directory\n", __func__, p);
            hclose_abruptly(fp_remote);
            return 0;
        }
        if (hts_verbose >= 3) fprintf(stderr, "[M::%s] downloading file '%s' to local directory\n", __func__, fn);
        buf = (uint8_t*)calloc(buf_size, 1);
        while ((l = hread(fp_remote, buf, buf_size)) > 0) fwrite(buf, 1, l, fp);
        free(buf);
        fclose(fp);
        if (hclose(fp_remote) != 0) fprintf(stderr, "[E::%s] fail to close remote file '%s'\n", __func__, fn);
        return (char*)p;
    } else {
        if ((fp = fopen(fn, "rb")) == 0) return 0;
        fclose(fp);
        return (char*)fn;
    }
}

char *hts_idx_getfn(const char *fn, const char *ext)
{
    int i, l_fn, l_ext;
    char *fnidx, *ret;
    l_fn = strlen(fn); l_ext = strlen(ext);
    fnidx = (char*)calloc(l_fn + l_ext + 1, 1);
    strcpy(fnidx, fn); strcpy(fnidx + l_fn, ext);
    if ((ret = test_and_fetch(fnidx)) == 0) {
        for (i = l_fn - 1; i > 0; --i)
            if (fnidx[i] == '.') break;
        strcpy(fnidx + i, ext);
        ret = test_and_fetch(fnidx);
    }
    if (ret == 0) {
        free(fnidx);
        return 0;
    }
    l_fn = strlen(ret);
    memmove(fnidx, ret, l_fn + 1);
    return fnidx;
}

hts_idx_t *hts_idx_load(const char *fn, int fmt)
{
    char *fnidx;
    hts_idx_t *idx;
    fnidx = hts_idx_getfn(fn, ".csi");
    if (fnidx) fmt = HTS_FMT_CSI;
    else fnidx = hts_idx_getfn(fn, fmt == HTS_FMT_BAI? ".bai" : ".tbi");
    if (fnidx == 0) return 0;

    // Check that the index file is up to date, the main file might have changed
    struct stat stat_idx,stat_main;
    if ( !stat(fn, &stat_main) && !stat(fnidx, &stat_idx) )
    {
        if ( stat_idx.st_mtime < stat_main.st_mtime )
            fprintf(stderr, "Warning: The index file is older than the data file: %s\n", fnidx);
    }
    idx = hts_idx_load_local(fnidx, fmt);
    free(fnidx);
    return idx;
}<|MERGE_RESOLUTION|>--- conflicted
+++ resolved
@@ -277,12 +277,8 @@
 
     fp->fn = strdup(fn);
     fp->is_be = ed_is_big();
-    fp->type.category = unknown_category;
-    fp->type.format = unknown_format;
-    fp->type.compression = no_compression;
 
     if (strchr(mode, 'r')) {
-<<<<<<< HEAD
         if (hts_detect_format(hfile, &fp->format) < 0) goto error;
     }
     else if (strchr(mode, 'w') || strchr(mode, 'a')) {
@@ -294,6 +290,7 @@
         else fmt->format = text_format;
 
         if (strchr(mode, 'z')) fmt->compression = bgzf;
+        else if (strchr(mode, 'g')) fmt->compression = gzip;
         else if (strchr(mode, 'u')) fmt->compression = no_compression;
         else {
             // No compression mode specified, set to the default for the format
@@ -320,52 +317,6 @@
         break;
 
     case cram:
-=======
-        unsigned char s[18];
-        if (hpeek(hfile, s, 6) == 6 && memcmp(s, "CRAM", 4) == 0 &&
-            s[4] >= 1 && s[4] <= 3 && s[5] <= 1) {
-            fp->type.format = cram;
-        }
-        else if (hpeek(hfile, s, 18) == 18 && s[0] == 0x1f && s[1] == 0x8b &&
-                 (s[3] & 4) && memcmp(&s[12], "BC\2\0", 4) == 0) {
-            // The stream is BGZF-compressed.  Decompress a few bytes to see
-            // whether it's in a binary format (e.g., BAM or BCF, starting
-            // with four bytes of magic including a control character) or is
-            // a bgzipped SAM or VCF text file.
-            fp->type.compression = bgzf;
-            if (is_binary(s, decompress_peek(hfile, s, 4))) fp->is_bin = 1;
-            else fp->is_kstream = 1;
-        }
-        else if (hpeek(hfile, s, 2) == 2 && s[0] == 0x1f && s[1] == 0x8b) {
-            // Plain GZIP header... so a gzipped text file.
-            fp->type.compression = gzip;
-            fp->is_kstream = 1;
-        }
-        else if (hpeek(hfile, s, 4) == 4 && is_binary(s, 4)) {
-            // Binary format, but in a raw non-compressed form.
-            fp->is_bin = 1;
-        }
-        else {
-            fp->is_kstream = 1;
-        }
-        hts_detect_format(hfile, &fp->type);
-    }
-    else if (strchr(mode, 'w') || strchr(mode, 'a')) 
-    {
-        fp->is_write = 1;
-        if (strchr(mode, 'b')) fp->is_bin = 1; 
-        if (strchr(mode, 'c')) fp->type.format = cram;
-        if (strchr(mode, 'z')) fp->type.compression = bgzf;
-        else if (strchr(mode, 'g')) fp->type.compression = gzip;
-    }
-    else goto error;
-
-    if (fp->is_bin || (fp->is_write && fp->type.compression!=no_compression)) {
-        fp->fp.bgzf = bgzf_hopen(hfile, mode);
-        if (fp->fp.bgzf == NULL) goto error;
-    }
-    else if (fp->type.format==cram) {
->>>>>>> 244dde88
         fp->fp.cram = cram_dopen(hfile, fn, mode);
         if (fp->fp.cram == NULL) goto error;
         if (!fp->is_write)
@@ -399,7 +350,6 @@
         goto error;
     }
 
-    fp->is_compressed = (fp->format.compression != no_compression);
     return fp;
 
 error:
@@ -418,7 +368,6 @@
 {
     int ret, save;
 
-<<<<<<< HEAD
     switch (fp->format.format) {
     case binary_format:
     case bam:
@@ -427,11 +376,6 @@
         break;
 
     case cram:
-=======
-    if (fp->is_bin || (fp->is_write && fp->type.compression!=no_compression)) {
-        ret = bgzf_close(fp->fp.bgzf);
-    } else if (fp->type.format==cram) {
->>>>>>> 244dde88
         if (!fp->is_write) {
             switch (cram_eof(fp->fp.cram)) {
             case 0:
@@ -489,11 +433,7 @@
     int r;
     va_list args;
 
-<<<<<<< HEAD
     if (fp->format.format != cram)
-=======
-    if (!fp->type.format==cram)
->>>>>>> 244dde88
         return 0;
 
     va_start(args, opt);
@@ -507,11 +447,7 @@
 {
     if (fp->format.compression == bgzf) {
         return bgzf_mt(fp->fp.bgzf, n, 256);
-<<<<<<< HEAD
     } else if (fp->format.format == cram) {
-=======
-    } else if (fp->type.format==cram) {
->>>>>>> 244dde88
         return hts_set_opt(fp, CRAM_OPT_NTHREADS, n);
     }
     else return 0;
@@ -526,7 +462,7 @@
     }
     else fp->fn_aux = NULL;
 
-    if (fp->type.format == cram)
+    if (fp->format.format == cram)
         cram_set_option(fp->fp.cram, CRAM_OPT_REFERENCE, fp->fn_aux);
 
     return 0;
