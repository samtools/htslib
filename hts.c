--- conflicted
+++ resolved
@@ -1585,18 +1585,7 @@
 static char *test_and_fetch(const char *fn)
 {
     FILE *fp;
-<<<<<<< HEAD
-    // FIXME Use is_remote_scheme() helper that's true for ftp/http/irods/etc
-#ifdef _USE_KURL
-	char *p;
-    if ((p = strstr(fn, "://")) != 0 && p > fn)
-#else
-    if (strstr(fn, "ftp://") == fn || strstr(fn, "http://") == fn)
-#endif
-	{
-=======
     if (hisremote(fn)) {
->>>>>>> 94d13ce0
         const int buf_size = 1 * 1024 * 1024;
         hFILE *fp_remote;
         uint8_t *buf;
