--- conflicted
+++ resolved
@@ -1,7 +1,6 @@
-<<<<<<< HEAD
 Noteworthy changes in release a.b
 ~~~~~~~~~~~~~~~~~~~~~~~~~~~~~~~~~
-=======
+
 Noteworthy changes in release 1.15.1 (7th April 2022)
 ~~~~~~~~~~~~~~~~~~~~~~~~~~~~~~~~~~~~~~~~~~~~~~~~~~~~~
 
@@ -25,7 +24,6 @@
 * The VCF header parser will now issue a warning if it finds an
   INFO header with Type=Flag but Number not equal to 0.  It will
   also ignore the incorrect Number so the flag can be used. (PR#1415)
->>>>>>> 6811ac54
 
 Noteworthy changes in release 1.15 (21st February 2022)
 ~~~~~~~~~~~~~~~~~~~~~~~~~~~~~~~~~~~~~~~~~~~~~~~~~~~~~~~
