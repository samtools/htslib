/*
    Known issues:
        - Number=A,G tags not treated in this version
 */

#include <stdio.h>
#include <stdarg.h>
#include <unistd.h>
#include <getopt.h>
#include "vcf.h"
#include "synced_bcf_reader.h"
#include "vcfutils.h"

#include "khash.h"
KHASH_MAP_INIT_STR(strdict, int)
typedef khash_t(strdict) strdict_t;

#define SKIP_DONE 1
#define SKIP_DIFF 2

#define IS_VL_G(hdr,id) (bcf_id2length(hdr,BCF_HL_FMT,id) == BCF_VL_G)
#define IS_VL_A(hdr,id) (bcf_id2length(hdr,BCF_HL_FMT,id) == BCF_VL_A)

// Auxiliary merge data for selecting the right combination
//  of buffered records across multiple readers. maux1_t 
//  corresponds to one buffered line.
typedef struct
{
    int skip;
    int *map;   // mapping from input alleles to the output array
    int mmap;   // size of map array (only buffer[i].n_allele is actually used)
    int als_differ;
}
maux1_t;
typedef struct
{
    int n;  // number of readers
    char **als, **out_als;  // merged alleles (temp, may contain empty records) and merged alleles ready for output
    int nals, mals, nout_als, mout_als; // size of the output array
    int *cnt, ncnt; // number of records that refer to the alleles
    int *nbuf;      // readers have buffers of varying lengths
    int *smpl_ploidy, *smpl_nGsize; // ploidy and derived number of values in Number=G tags, updated for each line (todo: cache for missing cases)
    int *flt, mflt, minf;
    bcf_info_t *inf;// out_line's INFO fields
    bcf_fmt_t **fmt_map; // i-th output FORMAT field corresponds in j-th reader to i*nreader+j, first row is reserved for GT
    int nfmt_map;        // number of rows in the fmt_map array
    void *tmp_arr;
    int ntmp_arr;
    maux1_t **d;    // d[i][j] i-th reader, j-th buffer line
    bcf_srs_t *files;
    int *has_line;  // which files are being merged
}
maux_t;

typedef struct
{
    maux_t *maux;
    int header_only, collapse, output_bcf;
    char *header_fname;
    strdict_t *tmph;
    kstring_t tmps;
    bcf_srs_t *files;
    bcf1_t *out_line;
    htsFile *out_fh;
    bcf_hdr_t *out_hdr;
    char **argv;
    int argc;
}
args_t;

static void error(const char *format, ...)
{
    va_list ap;
    va_start(ap, format);
    vfprintf(stderr, format, ap);
    va_end(ap);
    exit(-1);
}

int bcf_hdr_sync(bcf_hdr_t *h);
void bcf_hdr_add_sample(bcf_hdr_t *h, char *s);

void bcf_hdr_merge(bcf_hdr_t *hw, const bcf_hdr_t *_hr, const char *clash_prefix)
{
    bcf_hdr_t *hr = (bcf_hdr_t*)_hr;

    // header lines
    int i, nw_ori = hw->nhrec;
    for (i=0; i<hr->nhrec; i++)
    {
        if ( hr->hrec[i]->type==BCF_HL_GEN && hr->hrec[i]->value )
        {
            int j;
            for (j=0; j<nw_ori; j++)
            {
                if ( hw->hrec[j]->type!=BCF_HL_GEN ) continue;
                if ( !strcmp(hr->hrec[i]->key,hw->hrec[j]->key) && !strcmp(hr->hrec[i]->value,hw->hrec[j]->value) ) break;
            }
            if ( j>=nw_ori )
                bcf_hdr_add_hrec(hw, bcf_hrec_dup(hr->hrec[i]));
        }
        else
        {
            bcf_hrec_t *rec = bcf_hdr_get_hrec(hw, hr->hrec[i]->type, hr->hrec[i]->vals[0]);
            if ( !rec )
                bcf_hdr_add_hrec(hw, bcf_hrec_dup(hr->hrec[i]));
        }
    }

    // samples
    for (i=0; i<hr->n[BCF_DT_SAMPLE]; i++)
    {
        char *name = strdup(hr->samples[i]);
        if ( bcf_id2int(hw, BCF_DT_SAMPLE, name)!=-1 )
        {
            // there is a sample with the same name
            free(name);
            int len = strlen(hr->samples[i]) + strlen(clash_prefix) + 1;
            name = (char*) malloc(sizeof(char)*(len+1));
            sprintf(name,"%s:%s",clash_prefix,hr->samples[i]);
        }
        bcf_hdr_add_sample(hw,name);
    }
}

void debug_als(char **als, int nals)
{
    int k; for (k=0; k<nals; k++) printf("%s ", als[k]); 
    printf("\n");
}

/**
 * normalize_alleles() - create smallest possible representation of the alleles
 * @als:    alleles to be merged, first is REF (rw)
 * @nals:   number of $a alleles
 *
 * Best explained on an example:
 *      In:  REF=GTTT  ALT=GTT
 *      Out: REF=GT    ALT=G
 *
 * Note: the als array will be modified
 */
void normalize_alleles(char **als, int nals)
{
    int j, i = 1, done = 0, rlen = strlen(als[0]);
    while ( i<rlen )
    {
        for (j=1; j<nals; j++)
        {
            int len = strlen(als[j]);
            if ( i>=len ) done = 1;
            if ( als[j][len-i] != als[0][rlen-i] ) { done = 1; break; }
        }
        if ( done ) break;
        i++;
    }
    if ( i>1 )
    {
        i--;
        als[0][rlen-i] = 0;
        for (j=1; j<nals; j++) als[j][strlen(als[j])-i] = 0;
    }
}

 /**
 * merge_alleles() - merge two REF,ALT records, $a and $b into $b.
 * @a:      alleles to be merged, first is REF
 * @na:     number of $a alleles
 * @map:    map from the original $a indexes to new $b indexes (0-based)
 * @b:      alleles to be merged, the array will be expanded as required
 * @nb:     number of $b alleles
 * @mb:     size of $b
 *
 * Returns $b expanded to incorporate $a alleles and sets $map. Best explained 
 * on an example:
 *      In:     REF   ALT
 *           a: ACG,  AC,A    (1bp and 2bp deletion)
 *           b: ACGT, A       (3bp deletion)
 *      Out:
 *           b: ACGT, A,ACT,AT (3bp, 1bp and 2bp deletion)
 *           map: 0,2,3
 * Here the mapping from the original $a alleles to the new $b alleles is 0->0, 
 * 1->2, and 2->3.
 */
char **merge_alleles(char **a, int na, int *map, char **b, int *nb, int *mb)
{
    // reference allele never changes
    map[0] = 0;

    int rla = !a[0][1] ? 1 : strlen(a[0]);
    int rlb = !b[0][1] ? 1 : strlen(b[0]);

    // the most common case: same SNPs
    if ( na==2 && *nb==2 && rla==1 && rlb==1 && a[1][0]==b[1][0] && !a[1][1] && !b[1][1] )
    {
        map[1] = 1;
        return b;
    }

    // Sanity check: reference prefixes must be identical
    if ( strncmp(a[0],b[0],rla<rlb?rla:rlb) ) error("The REF prefixes differ: %s vs %s (%d,%d)\n", a[0],b[0],rla,rlb);

    int n = *nb + na;
    hts_expand0(char*,n,*mb,b);

    // $b alleles need expanding
    int i,j;
    if ( rla>rlb )
    {
        for (i=0; i<*nb; i++)
        {
            int l = strlen(b[i]);
            b[i] = (char*) realloc(b[i],l+rla-rlb+1);
            memcpy(b[i]+l,a[0]+rlb,rla-rlb+1);
        }
    }

    // now check if the $a alleles are present and if not add them
    for (i=1; i<na; i++)
    {
        char *ai;
        if ( rlb>rla )  // $a alleles need expanding
        {
            int l = strlen(a[i]);
            ai = (char*) malloc(l+rlb-rla+1);
            memcpy(ai,a[i],l);
            memcpy(ai+l,b[0]+rla,rlb-rla+1);
        }
        else
            ai = a[i];

        for (j=1; j<*nb; j++)
            if ( !strcmp(ai,b[j]) ) break;

        if ( j<*nb ) // $b already has the same allele
        {
            map[i] = j;
            if ( rlb>rla ) free(ai);
            continue; 
        }
        // new allele
        map[i] = *nb;
        b[*nb] = rlb>rla ? ai : strdup(ai);
        (*nb)++;
    }
    return b;
}

maux_t *maux_init(bcf_srs_t *files)
{
    maux_t *ma = (maux_t*) calloc(1,sizeof(maux_t));
    ma->n      = files->nreaders;
    ma->nbuf   = (int *) calloc(ma->n,sizeof(int));
    ma->d      = (maux1_t**) calloc(ma->n,sizeof(maux1_t*));
    ma->files  = files;
    int i, n_smpl = 0;
    for (i=0; i<ma->n; i++)
        n_smpl += files->readers[i].header->n[BCF_DT_SAMPLE];
    ma->smpl_ploidy = (int*) calloc(n_smpl,sizeof(int));
    ma->smpl_nGsize = (int*) malloc(n_smpl*sizeof(int));
    ma->has_line = (int*) malloc(ma->n*sizeof(int));
    return ma;
}
void maux_destroy(maux_t *ma)
{
    int i;
    for (i=0; i<ma->n; i++) // for each reader
    {
        if ( !ma->d[i] ) continue;
        int j;
        for (j=0; j<ma->nbuf[i]; j++)  // for each buffered line
            if ( ma->d[i][j].map ) free(ma->d[i][j].map);
        free(ma->d[i]);
    }
    if (ma->ntmp_arr) free(ma->tmp_arr);
    if (ma->nfmt_map) free(ma->fmt_map);
    // ma->inf freed in bcf_destroy1
    free(ma->d);
    free(ma->nbuf);
    for (i=0; i<ma->mals; i++) free(ma->als[i]);
    if (ma->mout_als) free(ma->out_als);
    free(ma->als);
    free(ma->cnt);
    free(ma->smpl_ploidy);
    free(ma->smpl_nGsize);
    free(ma->has_line);
    free(ma);
}
void maux_expand1(maux_t *ma, int i)
{
    if ( ma->nbuf[i] <= ma->files->readers[i].nbuffer )
    {
        int n = ma->files->readers[i].nbuffer + 1;
        ma->d[i] = (maux1_t*) realloc(ma->d[i], sizeof(maux1_t)*n);
        memset(ma->d[i]+ma->nbuf[i],0,sizeof(maux1_t)*(n-ma->nbuf[i]));
        ma->nbuf[i] = n;
    }
}
void maux_reset(maux_t *ma)
{
    int i;
    for (i=0; i<ma->n; i++) maux_expand1(ma, i);
    for (i=1; i<ma->ncnt; i++) ma->cnt[i] = 0;
}
void maux_debug(maux_t *ma, int ir, int ib)
{
    printf("[%d,%d]\t", ir,ib);
    int i;
    for (i=0; i<ma->nals; i++)
    {
        printf(" %s [%d]", ma->als[i], ma->cnt[i]);
    }
    printf("\n");
}

void merge_chrom2qual(args_t *args, bcf1_t *out)
{
    bcf_srs_t *files = args->files;
    bcf_hdr_t *out_hdr = args->out_hdr;

    int i, ret;
    khiter_t kitr;
    strdict_t *tmph = args->tmph;
    kh_clear(strdict, tmph);
    kstring_t *tmps = &args->tmps;
    tmps->l = 0;

    maux_t *ma = args->maux;
    int *al_idxs = (int*) calloc(ma->nals,sizeof(int));
    out->qual = 0;

    // CHROM, POS, ID, QUAL
    out->pos = -1;
    for (i=0; i<files->nreaders; i++)
    {
        if ( !ma->has_line[i] ) continue;

        bcf_sr_t *reader = &files->readers[i];
        bcf1_t *line = reader->buffer[0];
        bcf_hdr_t *hdr = reader->header;

        // alleles
        int j;
        for (j=1; j<line->n_allele; j++) 
            al_idxs[ ma->d[i][0].map[j] ] = 1;

        // position
        if ( out->pos==-1 )
        {
            const char *chr = hdr->id[BCF_DT_CTG][line->rid].key;
            out->rid = bcf_name2id(out_hdr, chr);
            if ( strcmp(chr,out_hdr->id[BCF_DT_CTG][out->rid].key) ) error("Uh\n"); 
            out->pos = line->pos;
        }

        // ID
        if ( line->d.id[0]!='.' || line->d.id[1] )
        {
            kitr = kh_get(strdict, tmph, line->d.id);
            if ( kitr == kh_end(tmph) )
            {
                if ( tmps->l ) kputc(';', tmps);
                kputs(line->d.id, tmps);
                kh_put(strdict, tmph, line->d.id, &ret);
            }
        }

        // set QUAL to the max qual value. Not exactly correct, but good enough for now
        if ( out->qual < files->readers[i].buffer[0]->qual ) out->qual = files->readers[i].buffer[0]->qual;
    }

    // set ID
    if ( !tmps->l ) kputs(".", tmps);
    if ( out->d.id ) free(out->d.id);
    out->d.id = strdup(tmps->s);

    // set alleles
    ma->nout_als = 0;
    for (i=1; i<ma->nals; i++)
    {
        if ( !al_idxs[i] ) continue;
        ma->nout_als++;

        // Adjust the indexes, the allele map could be created for multiple collapsed records, 
        //  some of which might be unused for this output line
        int ir, j;
        for (ir=0; ir<files->nreaders; ir++)
        {
            if ( !ma->has_line[ir] ) continue;
            bcf1_t *line = files->readers[ir].buffer[0];
            for (j=1; j<line->n_allele; j++)
                if ( ma->d[ir][0].map[j]==i ) ma->d[ir][0].map[j] = ma->nout_als;
        }
    }
    // Expand the arrays and realloc the alleles string. Note that all alleles are in a single allocated block.
    ma->nout_als++;
    hts_expand0(char*, ma->nout_als, ma->mout_als, ma->out_als);
    int k = 0;
    for (i=0; i<ma->nals; i++)
        if ( i==0 || al_idxs[i] ) ma->out_als[k++] = ma->als[i];
    assert( k==ma->nout_als );
    normalize_alleles(ma->out_als, ma->nout_als);
    bcf1_update_alleles(out_hdr, out, (const char**) ma->out_als, ma->nout_als);
    free(al_idxs);
}

void merge_filter(args_t *args, bcf1_t *out)
{
    bcf_srs_t *files = args->files;
    bcf_hdr_t *out_hdr = args->out_hdr;

    int i, ret;
    khiter_t kitr;
    strdict_t *tmph = args->tmph;
    kh_clear(strdict, tmph);

    maux_t *ma = args->maux;
    out->d.n_flt = 0;
    for (i=0; i<files->nreaders; i++)
    {
        if ( !ma->has_line[i]) continue;

        bcf_sr_t *reader = &files->readers[i];
        bcf1_t *line = reader->buffer[0];
        bcf_hdr_t *hdr = reader->header;
        bcf_unpack(line, BCF_UN_ALL);

        int k;
        for (k=0; k<line->d.n_flt; k++)
        {
            const char *flt = hdr->id[BCF_DT_ID][line->d.flt[k]].key;
            kitr = kh_get(strdict, tmph, flt);
            if ( kitr == kh_end(tmph) )
            {
                int id = bcf_id2int(out_hdr, BCF_DT_ID, flt);
                if ( id==-1 ) error("The filter not defined: %s\n", flt);
                hts_expand(int,out->d.n_flt+1,ma->mflt,ma->flt);
                ma->flt[out->d.n_flt] = id;
                out->d.n_flt++;
                kh_put(strdict, tmph, flt, &ret);
            }
        }
    }
    // Check if PASS is not mixed with other filters
    if ( out->d.n_flt>1 )
    {
        int id = bcf_id2int(out_hdr, BCF_DT_ID, "PASS");
        for (i=0; i<out->d.n_flt; i++)
            if ( ma->flt[i]==id ) break;
        if ( i<out->d.n_flt )
        {
            out->d.n_flt--;
            for (; i<out->d.n_flt; i++) ma->flt[i] = ma->flt[i+1];
        }
    }
    out->d.flt = ma->flt;
}

static void bcf_info_set_id(bcf1_t *line, bcf_info_t *info, int id, kstring_t *tmp_str)
{
    assert( !info->vptr_free );

    uint8_t *ptr = info->vptr - info->vptr_off;
    bcf_dec_typed_int1(ptr, &ptr);

    tmp_str->l = 0;
    bcf_enc_int1(tmp_str, id);

    if ( tmp_str->l == ptr - info->vptr + info->vptr_off )
    {
        // the new id is represented with the same number of bytes
        memcpy(info->vptr - info->vptr_off, tmp_str->s, tmp_str->l);
        return;
    }

    kputsn_(ptr, info->vptr - ptr, tmp_str);
    info->vptr_off = tmp_str->l;
    kputsn_(info->vptr, info->len << bcf_type_shift[info->type], tmp_str);
    
    info->vptr = (uint8_t*) tmp_str->s + info->vptr_off;
    info->vptr_free = 1;
    line->d.shared_dirty |= BCF1_DIRTY_INF;
    tmp_str->s = NULL;
    tmp_str->m = 0;
    tmp_str->l = 0;
}

void merge_info(args_t *args, bcf1_t *out)
{
    bcf_srs_t *files = args->files;
    bcf_hdr_t *out_hdr = args->out_hdr;

    int i, j, ret;
    khiter_t kitr;
    strdict_t *tmph = args->tmph;
    kh_clear(strdict, tmph);

    maux_t *ma = args->maux;
    out->n_info = 0;
    for (i=0; i<files->nreaders; i++)
    {
        if ( !ma->has_line[i] ) continue;
        bcf_sr_t *reader = &files->readers[i];
        bcf1_t *line = reader->buffer[0];
        bcf_hdr_t *hdr = reader->header;
        for (j=0; j<line->n_info; j++) 
        {
            bcf_info_t *inf = &line->d.info[j];

            const char *key = hdr->id[BCF_DT_ID][inf->key].key;
            kitr = kh_get(strdict, tmph, key);
            if ( kitr == kh_end(tmph) )
            {
                int id = bcf_id2int(out_hdr, BCF_DT_ID, key);
                if ( id==-1 ) error("Error: The INFO field not defined: %s\n", key);
                hts_expand(bcf_info_t,out->n_info+1,ma->minf,ma->inf);
                ma->inf[out->n_info].key  = id;
                ma->inf[out->n_info].type = inf->type;
                ma->inf[out->n_info].len  = inf->len;
                ma->inf[out->n_info].vptr = inf->vptr;
                ma->inf[out->n_info].v1.i = inf->v1.i;
                ma->inf[out->n_info].v1.f = inf->v1.f;
                ma->inf[out->n_info].vptr_off  = inf->vptr_off;
                ma->inf[out->n_info].vptr_len  = inf->vptr_len;
                ma->inf[out->n_info].vptr_free = inf->vptr_free;
                if ( args->output_bcf && id!=bcf_id2int(hdr, BCF_DT_ID, key) )
                {
                    // The existing packed info cannot be reused. Change the id.
                    // Although quite hacky, it's faster than anything else given 
                    // the data structures
                    bcf_info_set_id(out, &ma->inf[out->n_info], id, &args->tmps);
                }
                out->n_info++;
                kh_put(strdict, tmph, key, &ret);
            }
            // todo: G-tags, A-tags
        }
    }
    out->d.info = ma->inf;
    out->d.m_info = ma->minf;
    for (i=out->n_info; i<out->d.m_info; i++) out->d.info[i].vptr_free = 0;
}

// Only existing AN, AC will be modified. If not present, the line stays unchanged
void update_AN_AC(bcf_hdr_t *hdr, bcf1_t *line)
{
    int i;
    int AN_id = bcf_id2int(hdr, BCF_DT_ID, "AN");
    int AC_id = bcf_id2int(hdr, BCF_DT_ID, "AC");
    if ( AN_id<0 && AC_id<0 ) return;

    bcf_info_t *AN_ptr = NULL, *AC_ptr = NULL;
    if ( AN_id>=0 )
    {
        for (i=0; i<line->n_info; i++)
            if ( AN_id==line->d.info[i].key ) 
            {
                AN_ptr = &line->d.info[i];
                break;
            }
    }
    if ( AC_id>=0 )
    {
        for (i=0; i<line->n_info; i++)
            if ( AC_id==line->d.info[i].key ) 
            {
                AC_ptr = &line->d.info[i];
                break;
            }
    }
    if ( !AN_ptr && !AC_ptr ) return;

    int32_t an = 0, *tmp = (int32_t*) malloc(sizeof(int)*line->n_allele);
    int ret = bcf_calc_ac(hdr, line, tmp, BCF_UN_FMT);
    if ( ret>0 )
    {
        for (i=0; i<line->n_allele; i++) an += tmp[i];
        if ( AN_ptr ) bcf1_update_info_int32(hdr, line, "AN", &an, 1);
        if ( AC_ptr ) bcf1_update_info_int32(hdr, line, "AC", tmp+1, line->n_allele-1);
    }
    free(tmp);
}

void merge_GT(args_t *args, bcf_fmt_t **fmt_map, bcf1_t *out)
{
    bcf_srs_t *files = args->files;
    bcf_hdr_t *out_hdr = args->out_hdr;
    maux_t *ma = args->maux;
    int i, ismpl = 0, nsamples = out_hdr->n[BCF_DT_SAMPLE];
    
    int nsize = 0, msize = sizeof(int32_t);
    for (i=0; i<files->nreaders; i++)
    {
        if ( !fmt_map[i] ) continue;
        if ( fmt_map[i]->n > nsize ) nsize = fmt_map[i]->n;
    }

    if ( ma->ntmp_arr < nsamples*nsize*msize )
    {
        ma->ntmp_arr = nsamples*nsize*msize;
        ma->tmp_arr  = realloc(ma->tmp_arr, ma->ntmp_arr);
    }
    memset(ma->smpl_ploidy,0,nsamples*sizeof(int));

    for (i=0; i<files->nreaders; i++)
    {
        bcf_sr_t *reader = &files->readers[i];
        bcf_hdr_t *hdr = reader->header;
        bcf_fmt_t *fmt_ori = fmt_map[i];
        int32_t *tmp  = (int32_t *) ma->tmp_arr + ismpl*nsize;

        int j, k;
        if ( !fmt_ori )
        {
            // missing values: assume maximum ploidy
            for (j=0; j<hdr->n[BCF_DT_SAMPLE]; j++)
            {
                for (k=0; k<nsize; k++) { tmp[k] = 0; ma->smpl_ploidy[ismpl+j]++; }
                tmp += nsize;
            }
            ismpl += hdr->n[BCF_DT_SAMPLE];
            continue;
        }

        #define BRANCH(type_t, missing, vector_end) { \
            type_t *p_ori  = (type_t*) fmt_ori->p; \
            if ( !ma->d[i][0].als_differ ) \
            { \
                /* the allele numbering is unchanged */ \
                for (j=0; j<hdr->n[BCF_DT_SAMPLE]; j++) \
                { \
                    for (k=0; k<fmt_ori->n; k++) \
                    { \
                        if ( p_ori[k]==vector_end ) break; /* smaller ploidy */ \
                        ma->smpl_ploidy[ismpl+j]++; \
                        if ( p_ori[k]==missing ) tmp[k] = 0; /* missing allele */ \
                        else tmp[k] = p_ori[k]; \
                    } \
                    for (; k<nsize; k++) tmp[k] = bcf_int32_vector_end; \
                    tmp += nsize; \
                    p_ori += fmt_ori->n; \
                } \
                ismpl += hdr->n[BCF_DT_SAMPLE]; \
                continue; \
            } \
            /* allele numbering needs to be changed */ \
            for (j=0; j<hdr->n[BCF_DT_SAMPLE]; j++) \
            { \
                for (k=0; k<fmt_ori->n; k++) \
                { \
                    if ( p_ori[k]==vector_end ) break; /* smaller ploidy */ \
                    ma->smpl_ploidy[ismpl+j]++; \
                    if ( !(p_ori[k]>>1) || p_ori[k]==missing ) tmp[k] = 0; /* missing allele */ \
                    else \
                    { \
                        int al = (p_ori[k]>>1) - 1; \
                        al = al<=0 ? al + 1 : ma->d[i][0].map[al] + 1; \
                        tmp[k] = (al << 1) | ((p_ori[k])&1); \
                    } \
                } \
                for (; k<nsize; k++) tmp[k] = bcf_int32_vector_end; \
                tmp += nsize; \
                p_ori += fmt_ori->n; \
            } \
            ismpl += hdr->n[BCF_DT_SAMPLE]; \
        }
        switch (fmt_ori->type)
        {
            case BCF_BT_INT8: BRANCH(int8_t,   bcf_int8_missing,  bcf_int8_vector_end); break;
            case BCF_BT_INT16: BRANCH(int16_t, bcf_int16_missing, bcf_int16_vector_end); break;
            case BCF_BT_INT32: BRANCH(int32_t, bcf_int32_missing, bcf_int32_vector_end); break;
            default: error("Unexpected case: %d\n", fmt_ori->type);
        }
        #undef BRANCH
    }
    bcf1_update_format_int32(out_hdr, out, "GT", (int32_t*)ma->tmp_arr, nsamples*nsize);
    for (i=0; i<nsamples; i++)
    {
        assert( ma->smpl_ploidy[i]>0 && ma->smpl_ploidy[i]<=2 );
        ma->smpl_nGsize[i] = ma->smpl_ploidy[i]==1 ?  out->n_allele : out->n_allele*(out->n_allele + 1)/2;
    }
}

void merge_format_field(args_t *args, bcf_fmt_t **fmt_map, bcf1_t *out)
{
    bcf_srs_t *files = args->files;
    bcf_hdr_t *out_hdr = args->out_hdr;
    maux_t *ma = args->maux;
    int i, ismpl = 0, nsamples = out_hdr->n[BCF_DT_SAMPLE];

    const char *key = NULL;
    int nsize = 0, length = BCF_VL_FIXED, type = -1;
    for (i=0; i<files->nreaders; i++)
    {
        if ( !ma->has_line[i] ) continue;
        if ( !fmt_map[i] ) continue;
        if ( !key ) key = files->readers[i].header->id[BCF_DT_ID][fmt_map[i]->id].key;
        type = fmt_map[i]->type;
        if ( IS_VL_G(files->readers[i].header, fmt_map[i]->id) ) { length = BCF_VL_G; nsize = out->n_allele*(out->n_allele + 1)/2; break; }
        if ( IS_VL_A(files->readers[i].header, fmt_map[i]->id) ) { length = BCF_VL_A; nsize = out->n_allele - 1; break; }
        if ( fmt_map[i]->n > nsize ) nsize = fmt_map[i]->n;
    }

    int msize = sizeof(float)>sizeof(int32_t) ? sizeof(float) : sizeof(int32_t);
    if ( ma->ntmp_arr < nsamples*nsize*msize )
    {
        ma->ntmp_arr = nsamples*nsize*msize;
        ma->tmp_arr  = realloc(ma->tmp_arr, ma->ntmp_arr);
    }

    // Fill the temp array for all samples by collecting values from all files
    for (i=0; i<files->nreaders; i++)
    {
        bcf_sr_t *reader = &files->readers[i];
        bcf_hdr_t *hdr = reader->header;
        bcf_fmt_t *fmt_ori = fmt_map[i];
        if ( fmt_ori ) type = fmt_ori->type;

        // set the values
        #define BRANCH(tgt_type_t, src_type_t, src_is_missing, src_is_vector_end, tgt_set_missing, tgt_set_vector_end) { \
            int j, l, k; \
            tgt_type_t *tgt = (tgt_type_t *) ma->tmp_arr + ismpl*nsize; \
            if ( !fmt_ori ) \
            { \
                /* the field is not present in this file, set missing values */ \
                for (j=0; j<hdr->n[BCF_DT_SAMPLE]; j++) \
                { \
                    tgt_set_missing; tgt++; for (l=1; l<nsize; l++) { tgt_set_vector_end; tgt++; } \
                } \
                ismpl += hdr->n[BCF_DT_SAMPLE]; \
                continue; \
            } \
            assert( ma->has_line[i] ); \
            /* if ( !ma->has_line[i] ) continue; */ \
            bcf1_t *line    = reader->buffer[0]; \
            src_type_t *src = (src_type_t*) fmt_ori->p; \
            if ( (length!=BCF_VL_G && length!=BCF_VL_A) || (line->n_allele==out->n_allele && !ma->d[i][0].als_differ) ) \
            { \
                /* alleles unchanged, copy over */ \
                for (j=0; j<hdr->n[BCF_DT_SAMPLE]; j++) \
                { \
                    for (l=0; l<fmt_ori->n; l++) \
                    { \
                        if ( src_is_vector_end ) break; \
                        else if ( src_is_missing ) tgt_set_missing; \
                        else *tgt = *src; \
                        tgt++; src++; \
                    } \
                    for (k=l; k<nsize; k++) { tgt_set_vector_end; tgt++; } \
                    for (k=l; k<fmt_ori->n; k++) { src++; } \
                } \
                ismpl += hdr->n[BCF_DT_SAMPLE]; \
                continue; \
            } \
            /* allele numbering needs to be changed */ \
            if ( length==BCF_VL_G ) \
            { \
                /* Number=G tags */ \
                for (j=0; j<hdr->n[BCF_DT_SAMPLE]; j++) \
                { \
                    tgt = (tgt_type_t *) ma->tmp_arr + (ismpl+j)*nsize; \
                    for (l=0; l<ma->smpl_nGsize[ismpl+j]; l++) { tgt_set_missing; tgt++; } \
                    for (; l<nsize; l++) { tgt_set_vector_end; tgt++; } \
                    int iori,jori, inew,jnew; \
                    for (iori=0; iori<line->n_allele; iori++) \
                    { \
                        inew = ma->d[i][0].map[iori]; \
                        for (jori=0; jori<=iori; jori++) \
                        { \
                            jnew = ma->d[i][0].map[jori]; \
                            int kori = iori*(iori+1)/2 + jori; \
                            int knew = inew*(inew+1)/2 + jnew; \
                            src = (src_type_t*) fmt_ori->p + j*fmt_ori->n + kori; \
                            tgt = (tgt_type_t *) ma->tmp_arr + (ismpl+j)*nsize + knew; \
                            if ( src_is_vector_end ) \
                            { \
                                iori = line->n_allele; \
                                break; \
                            } \
                            if ( src_is_missing ) tgt_set_missing; \
                            else *tgt = *src; \
                        } \
                    } \
                } \
            } \
            else \
            { \
                /* Number=A tags */ \
                for (j=0; j<hdr->n[BCF_DT_SAMPLE]; j++) \
                { \
                    tgt = (tgt_type_t *) ma->tmp_arr + (ismpl+j)*nsize; \
                    for (l=0; l<nsize; l++) { tgt_set_missing; tgt++; } \
                    int iori,inew; \
                    for (iori=1; iori<line->n_allele; iori++) \
                    { \
                        inew = ma->d[i][0].map[iori] - 1; \
                        tgt = (tgt_type_t *) ma->tmp_arr + (ismpl+j)*nsize + inew; \
                        if ( src_is_vector_end ) break; \
                        if ( src_is_missing ) tgt_set_missing; \
                        else *tgt = *src; \
                        src++; \
                    } \
                } \
            } \
            ismpl += hdr->n[BCF_DT_SAMPLE]; \
        }
        switch (type)
        {
            case BCF_BT_INT8:  BRANCH(int32_t,  int8_t, *src==bcf_int8_missing,  *src==bcf_int8_vector_end,  *tgt=bcf_int32_missing, *tgt=bcf_int32_vector_end); break;
            case BCF_BT_INT16: BRANCH(int32_t, int16_t, *src==bcf_int16_missing, *src==bcf_int16_vector_end, *tgt=bcf_int32_missing, *tgt=bcf_int32_vector_end); break;
            case BCF_BT_INT32: BRANCH(int32_t, int32_t, *src==bcf_int32_missing, *src==bcf_int32_vector_end, *tgt=bcf_int32_missing, *tgt=bcf_int32_vector_end); break;
            case BCF_BT_FLOAT: BRANCH(float, float, bcf_float_is_missing(*src), bcf_float_is_vector_end(*src), bcf_float_set_missing(*tgt), bcf_float_set_vector_end(*tgt)); break;
            default: error("Unexpected case: %d, %s\n", type, key);
        }
        #undef BRANCH
    }
    if ( type==BCF_BT_FLOAT )
        bcf1_update_format_float(out_hdr, out, key, (float*)ma->tmp_arr, nsamples*nsize);
    else
        bcf1_update_format_int32(out_hdr, out, key, (int32_t*)ma->tmp_arr, nsamples*nsize);
}

void merge_format(args_t *args, bcf1_t *out)
{
    bcf_srs_t *files = args->files;
    bcf_hdr_t *out_hdr = args->out_hdr;
    maux_t *ma = args->maux;
    if ( !ma->nfmt_map ) 
    {
        ma->nfmt_map = 2;
        ma->fmt_map  = (bcf_fmt_t**) calloc(ma->nfmt_map*files->nreaders, sizeof(bcf_fmt_t*));
    }
    else
        memset(ma->fmt_map, 0, ma->nfmt_map*files->nreaders*sizeof(bcf_fmt_t**));

    khiter_t kitr;
    strdict_t *tmph = args->tmph;
    kh_clear(strdict, tmph);
    int i, j, ret, has_GT = 0, max_ifmt = 0; // max fmt index
    for (i=0; i<files->nreaders; i++)
    {
        if ( !ma->has_line[i] ) continue;
        bcf_sr_t *reader = &files->readers[i];
        bcf1_t *line = reader->buffer[0];
        bcf_hdr_t *hdr = reader->header;
        for (j=0; j<line->n_fmt; j++) 
        {
            // Wat this tag already seen?
            bcf_fmt_t *fmt = &line->d.fmt[j];
            const char *key = hdr->id[BCF_DT_ID][fmt->id].key;
            kitr = kh_get(strdict, tmph, key);

            int ifmt;
            if ( kitr != kh_end(tmph) )
                ifmt = kh_value(tmph, kitr);    // seen
            else
            {
                // new FORMAT tag
                if ( key[0]=='G' && key[1]=='T' && key[2]==0 ) { has_GT = 1; ifmt = 0; }
                else 
                {
                    ifmt = ++max_ifmt;
                    if ( max_ifmt >= ma->nfmt_map )
                    {
                        ma->fmt_map = (bcf_fmt_t**) realloc(ma->fmt_map, sizeof(bcf_fmt_t*)*(max_ifmt+1)*files->nreaders);
                        memset(ma->fmt_map+ma->nfmt_map*files->nreaders, 0, (max_ifmt-ma->nfmt_map+1)*files->nreaders*sizeof(bcf_fmt_t*));
                        ma->nfmt_map = max_ifmt+1;
                    }
                }
                kitr = kh_put(strdict, tmph, key, &ret);
                kh_value(tmph, kitr) = ifmt;
            }
            ma->fmt_map[ifmt*files->nreaders+i] = fmt;
        }
        // Check if the allele numbering must be changed
        for (j=1; j<reader->buffer[0]->n_allele; j++)
            if ( ma->d[i][0].map[j]!=j ) break;
        ma->d[i][0].als_differ = j==reader->buffer[0]->n_allele ? 0 : 1;
    }

    out->n_sample = out_hdr->n[BCF_DT_SAMPLE];
    if ( has_GT )
        merge_GT(args, ma->fmt_map, out);
    update_AN_AC(out_hdr, out);

    for (i=1; i<=max_ifmt; i++)
        merge_format_field(args, &ma->fmt_map[i*files->nreaders], out);
    out->d.indiv_dirty = 1;
}

// The core merging function, one or none line from each reader
void merge_line(args_t *args)
{
    bcf1_t *out = args->out_line;
    bcf_clear1(out);
    out->unpacked = BCF_UN_ALL;

    merge_chrom2qual(args, out);
    merge_filter(args, out);
    merge_info(args, out);
    merge_format(args, out);

    if ( args->output_bcf ) bcf1_sync(out);
    vcf_write1(args->out_fh, args->out_hdr, out);
}


void debug_buffers(FILE *fp, bcf_srs_t *files);
void debug_buffer(FILE *fp, bcf_sr_t *reader);

#define SWAP(type_t,a,b) { type_t tmp = (a); (a) = (b); (b) = tmp; }

// Clean the reader's buffer to and make it ready for the next next_line() call.
// Moves finished records (SKIP_DONE flag set) at the end of the buffer and put
// the rest to the beggining. Then shorten the buffer so that the last element
// points to the last unfinished record. There are two special cases: the last
// line of the buffer typically has a different position and must stay at the
// end; next, the first record of the buffer must be one of those already
// printed, as it will be discarded by next_line().
//
void shake_buffer(maux_t *maux, int ir, int pos)
{
    bcf_sr_t *reader = &maux->files->readers[ir];
    maux1_t *m = maux->d[ir];

    if ( !reader->buffer ) return;

    int i;
    // FILE *fp = stdout;
    // fprintf(fp,"<going to shake> nbuf=%d\t", reader->nbuffer); for (i=0; i<reader->nbuffer; i++) fprintf(fp," %d", skip[i]); fprintf(fp,"\n");
    // debug_buffer(fp,reader);
    // fprintf(fp,"--\n");

    int a = 1, b = reader->nbuffer;
    if ( reader->buffer[b]->pos != pos ) b--;   // move the last line separately afterwards

    while ( a<b )
    {
        if ( !(m[a].skip&SKIP_DONE) ) { a++; continue; }
        if ( m[b].skip&SKIP_DONE ) { b--; continue; }
        SWAP(bcf1_t*, reader->buffer[a], reader->buffer[b]);
        SWAP(maux1_t, m[a], m[b]);
        a++;
        b--;
    }

    // position $a to the after the first unfinished record 
    while ( a<=reader->nbuffer && !(m[a].skip&SKIP_DONE) ) a++;

    if ( a<reader->nbuffer )
    {
        // there is a gap between the unfinished lines at the beggining and the
        // last line. The last line must be brought forward to fill the gap
        if ( reader->buffer[reader->nbuffer]->pos != pos ) 
        {
            SWAP(bcf1_t*, reader->buffer[a], reader->buffer[reader->nbuffer]);
            SWAP(maux1_t, m[a], m[reader->nbuffer]);
            reader->nbuffer = a;
        }
    }

    if ( !(m[0].skip&SKIP_DONE) && reader->buffer[0]->pos==pos )
    {
        // the first record is unfinished, replace it with an empty line
        // from the end of the buffer or else next_line will remove it
        if ( reader->nbuffer + 1 >= maux->nbuf[ir] ) 
        {
            reader->nbuffer++;
            maux_expand1(maux, ir);
            reader->nbuffer--;
            m = maux->d[ir];
        }
        if ( reader->nbuffer+1 >= reader->mbuffer ) 
            error("Uh, did not expect this: %d vs %d\n", reader->nbuffer,reader->mbuffer);

        if ( reader->buffer[reader->nbuffer]->pos!=pos ) 
        {
            // 4way swap
            bcf1_t *tmp = reader->buffer[0];
            reader->buffer[0] = reader->buffer[reader->nbuffer+1];
            reader->buffer[reader->nbuffer+1] = reader->buffer[reader->nbuffer];
            reader->buffer[reader->nbuffer] = tmp;
            m[reader->nbuffer].skip   = m[0].skip;
            m[reader->nbuffer+1].skip = SKIP_DIFF;
            reader->nbuffer++;
        }
        else
        {
            SWAP(bcf1_t*, reader->buffer[0], reader->buffer[reader->nbuffer+1]);
            SWAP(maux1_t, m[0], m[reader->nbuffer+1]);
        }
    }

    // debug_buffer(fp,reader);
    // fprintf(fp,"<shaken>\t"); for (i=0; i<reader->nbuffer; i++) fprintf(fp," %d", skip[i]);
    // fprintf(fp,"\n\n");

    // set position of finished buffer[0] line to -1, otherwise swapping may
    // bring it back after next_line()
    reader->buffer[0]->pos = -1;

    // trim the buffer, remove finished lines from the end
    i = reader->nbuffer;
    while ( i>=1 && m[i--].skip&SKIP_DONE )
        reader->nbuffer--;
}

// Determine which line should be merged from which reader: go through all
// readers and all buffered lines, expand REF,ALT and try to match lines with
// the same ALTs. A step towards output independent on input ordering of the
// lines.
void merge_buffer(args_t *args)
{
    bcf_srs_t *files = args->files;
    int i, pos = -1, var_type = 0;
    maux_t *maux = args->maux;
    maux_reset(maux);

    // set the current position
    for (i=0; i<files->nreaders; i++)
    {
        if ( bcf_sr_has_line(files,i) )
        {
            pos = files->readers[i].buffer[0]->pos;
            bcf_set_variant_types(files->readers[i].buffer[0]);
            var_type = files->readers[i].buffer[0]->d.var_type;
            break;
        }
    }

    // go through all files and all lines at this position and normalize
    // relevant alleles
    for (i=0; i<files->nreaders; i++)
    {
        bcf_sr_t *reader = &files->readers[i];
        if ( !reader->buffer ) continue;
        int j;
        for (j=0; j<=reader->nbuffer; j++)
        {
            bcf1_t *line = reader->buffer[j];
            bcf_set_variant_types(line);

            // select relevant lines
            maux->d[i][j].skip = SKIP_DIFF;
            if ( pos!=line->pos ) 
            {
                if ( j==0 ) maux->d[i][j].skip |= SKIP_DONE; // left from previous run, force to ignore
                continue; 
            }
            if ( args->collapse==COLLAPSE_NONE && var_type!=line->d.var_type ) continue;
            if ( var_type&VCF_SNP && !(line->d.var_type&VCF_SNP) && !(args->collapse&COLLAPSE_ANY) ) continue;
            if ( var_type&VCF_INDEL && !(line->d.var_type&VCF_INDEL) && !(args->collapse&COLLAPSE_ANY) ) continue;
            maux->d[i][j].skip = 0;

            hts_expand(int, line->n_allele, maux->d[i][j].mmap, maux->d[i][j].map);
            int k;
            if ( !maux->nals )    // first record, copy the alleles to the output
            {
                maux->nals = line->n_allele;
                hts_expand0(char*, maux->nals, maux->mals, maux->als);
                hts_expand0(int, maux->nals, maux->ncnt, maux->cnt);
                for (k=0; k<maux->nals; k++)
                {
                    maux->als[k] = strdup(line->d.allele[k]);
                    maux->d[i][j].map[k] = k;
                    maux->cnt[k] = 1;
                }
                pos = line->pos;
                continue;
            }

            // normalize alleles
            maux->als = merge_alleles(line->d.allele, line->n_allele, maux->d[i][j].map, maux->als, &maux->nals, &maux->mals);
            hts_expand0(int, maux->nals, maux->ncnt, maux->cnt);
            for (k=1; k<line->n_allele; k++)
                maux->cnt[ maux->d[i][j].map[k] ]++;
        }
    }

    // Select records that have the same alleles; the input ordering of indels
    // must not matter. Multiple VCF lines can be emitted from this loop.
    // We expect only very few alleles and not many records with the same
    // position in the buffers, therefore the nested loops should not slow us
    // much.
    while (1)
    {
        // take the most frequent allele present in multiple files
        int icnt = 1;
        for (i=1; i<maux->nals; i++) 
            if ( maux->cnt[i] > maux->cnt[icnt] ) icnt = i;
        if ( maux->cnt[icnt]<0 ) break;

        int nmask = 0;
        for (i=0; i<files->nreaders; i++)
        {
            maux->has_line[i] = 0;

            // first pass: try to find lines with the same allele
            bcf_sr_t *reader = &files->readers[i];
            if ( !reader->buffer ) continue;
            int j;
            for (j=0; j<=reader->nbuffer; j++)
            {
                if ( maux->d[i][j].skip ) continue;
                int k;
                for (k=1; k<reader->buffer[j]->n_allele; k++)
                    if ( icnt==maux->d[i][j].map[k] ) break;
                if ( k<reader->buffer[j]->n_allele ) break;
            }
            if ( j>reader->nbuffer )
            {
                // no matching allele found in this file, any allele must do
                for (j=0; j<=reader->nbuffer; j++)
                    if ( !maux->d[i][j].skip ) break;
            }
            if ( j<=reader->nbuffer ) 
            {
                // found a suitable line for merging, place it at the beggining
                if ( j>0 ) 
                {
                    SWAP(bcf1_t*, reader->buffer[0], reader->buffer[j]); 
                    SWAP(maux1_t, maux->d[i][0], maux->d[i][j]); 
                }
                // mark as finished so that it's ignored next time
                maux->d[i][0].skip |= SKIP_DONE;
                maux->has_line[i] = 1;
                nmask++;
            }
        }
        if ( !nmask ) break;    // done, no more lines suitable for merging found 
        merge_line(args);       // merge and output the line
        maux->cnt[icnt] = -1;   // do not pick this allele again, mark it as finished
    }

    // clean the alleles
    for (i=0; i<maux->nals; i++)
    {
        free(maux->als[i]);
        maux->als[i] = 0;
    }
    maux->nals = 0;

    // get the buffers ready for the next next_line() call
    for (i=0; i<files->nreaders; i++)
        shake_buffer(maux, i, pos);
}

void bcf_hdr_append_version(bcf_hdr_t *hdr, int argc, char **argv, const char *cmd)
{
    kstring_t str = {0,0,0};
    ksprintf(&str,"##%sVersion=%s\n", cmd, HTS_VERSION);
    bcf_hdr_append(hdr,str.s);

    str.l = 0;
    ksprintf(&str,"##%sCommand=%s", cmd, argv[0]);
    int i;
    for (i=1; i<argc; i++) ksprintf(&str, " %s", argv[i]);
    kputc('\n', &str);
    bcf_hdr_append(hdr,str.s);
    free(str.s);

    bcf_hdr_sync(hdr);
    bcf_hdr_fmt_text(hdr);
}

void merge_vcf(args_t *args)
{
    args->out_fh  = args->output_bcf ? hts_open("-","wb",0) : hts_open("-","w",0);
    args->out_hdr = bcf_hdr_init();

    if ( args->header_fname )
    {
        if ( bcf_hdr_set(args->out_hdr,args->header_fname) ) error("Could not read/parse the header: %s\n", args->header_fname);
    }
    else
    {
        int i;
        for (i=0; i<args->files->nreaders; i++)
        {
            char buf[10]; snprintf(buf,10,"%d",i+1);
            bcf_hdr_merge(args->out_hdr, args->files->readers[i].header,buf);
        }
        bcf_hdr_append_version(args->out_hdr, args->argc, args->argv, "vcfmerge");
        bcf_hdr_sync(args->out_hdr);
        bcf_hdr_fmt_text(args->out_hdr);
    }

    vcf_hdr_write(args->out_fh, args->out_hdr);
    if ( args->header_only )
    {
        bcf_hdr_destroy(args->out_hdr);
        hts_close(args->out_fh);
        return;
    }

    args->maux = maux_init(args->files);
    args->out_line = bcf_init1();
    args->tmph = kh_init(strdict);
    int ret;
    while ( (ret=bcf_sr_next_line(args->files)) )
    {
        merge_buffer(args);
    }
    maux_destroy(args->maux);
    bcf_hdr_destroy(args->out_hdr);
    hts_close(args->out_fh);
    bcf_destroy1(args->out_line);
    kh_destroy(strdict, args->tmph);
    if ( args->tmps.m ) free(args->tmps.s);
}

static void usage(void)
{
    fprintf(stderr, "Usage:   vcfmerge [options] <A.vcf.gz> <B.vcf.gz> ...\n");
    fprintf(stderr, "Options:\n");
    fprintf(stderr, "        --use-header <file>           use the provided header\n");
    fprintf(stderr, "        --print-header <file>         print only header of the output file and exit\n");
<<<<<<< HEAD
    fprintf(stderr, "    -b, --output-bcf                  output BCF\n");
    fprintf(stderr, "    -f, --apply-filters               skip sites where FILTER is other than PASS\n");
=======
    fprintf(stderr, "    -f, --apply-filters <list>        require at least one of the listed FILTER strings (e.g. \"PASS,.\")\n");
>>>>>>> 348c5a1a
    fprintf(stderr, "    -m, --merge <string>              merge sites with differing alleles for <snps|indels|both|any>\n");
    fprintf(stderr, "    -r, --region <chr|chr:from-to>    merge in the given region only\n");
    fprintf(stderr, "\n");
    exit(1);
}

int main_vcfmerge(int argc, char *argv[])
{
    int c;
    args_t *args = (args_t*) calloc(1,sizeof(args_t));
    args->files  = bcf_sr_init();
    args->argc   = argc; args->argv = argv;

    static struct option loptions[] = 
    {
        {"help",0,0,'h'},
        {"merge",1,0,'m'},
        {"apply-filters",1,0,'f'},
        {"use-header",1,0,1},
        {"print-header",0,0,2},
        {"output-bcf",1,0,'b'},
        {0,0,0,0}
    };
<<<<<<< HEAD
    while ((c = getopt_long(argc, argv, "hm:fr:1:2b",loptions,NULL)) >= 0) {
=======
    while ((c = getopt_long(argc, argv, "hm:f:r:1:2",loptions,NULL)) >= 0) {
>>>>>>> 348c5a1a
        switch (c) {
            case 'b': args->output_bcf = 1; break;
            case 'm':
                if ( !strcmp(optarg,"snps") ) args->collapse |= COLLAPSE_SNPS;
                else if ( !strcmp(optarg,"indels") ) args->collapse |= COLLAPSE_INDELS;
                else if ( !strcmp(optarg,"both") ) args->collapse |= COLLAPSE_SNPS | COLLAPSE_INDELS;
                else if ( !strcmp(optarg,"any") ) args->collapse |= COLLAPSE_ANY;
                break;
            case 'f': args->files->apply_filters = optarg; break;
            case 'r': args->files->region = optarg; break;
            case  1 : args->header_fname = optarg; break;
            case  2 : args->header_only = 1; break;
            case 'h': 
            case '?': usage();
            default: error("Unknown argument: %s\n", optarg);
        }
    }
    if (argc == optind) usage();
    if ( argc-optind<2 ) usage();

    args->files->require_index = 1;

    while (optind<argc)
    {
        if ( !bcf_sr_add_reader(args->files, argv[optind]) ) error("Failed to open: %s\n", argv[optind]);
        optind++;
    }
    merge_vcf(args);
    bcf_sr_destroy(args->files);
    free(args);
    return 0;
}
<|MERGE_RESOLUTION|>--- conflicted
+++ resolved
@@ -1215,12 +1215,8 @@
     fprintf(stderr, "Options:\n");
     fprintf(stderr, "        --use-header <file>           use the provided header\n");
     fprintf(stderr, "        --print-header <file>         print only header of the output file and exit\n");
-<<<<<<< HEAD
     fprintf(stderr, "    -b, --output-bcf                  output BCF\n");
-    fprintf(stderr, "    -f, --apply-filters               skip sites where FILTER is other than PASS\n");
-=======
     fprintf(stderr, "    -f, --apply-filters <list>        require at least one of the listed FILTER strings (e.g. \"PASS,.\")\n");
->>>>>>> 348c5a1a
     fprintf(stderr, "    -m, --merge <string>              merge sites with differing alleles for <snps|indels|both|any>\n");
     fprintf(stderr, "    -r, --region <chr|chr:from-to>    merge in the given region only\n");
     fprintf(stderr, "\n");
@@ -1244,11 +1240,7 @@
         {"output-bcf",1,0,'b'},
         {0,0,0,0}
     };
-<<<<<<< HEAD
-    while ((c = getopt_long(argc, argv, "hm:fr:1:2b",loptions,NULL)) >= 0) {
-=======
-    while ((c = getopt_long(argc, argv, "hm:f:r:1:2",loptions,NULL)) >= 0) {
->>>>>>> 348c5a1a
+    while ((c = getopt_long(argc, argv, "hm:f:r:1:2b",loptions,NULL)) >= 0) {
         switch (c) {
             case 'b': args->output_bcf = 1; break;
             case 'm':
