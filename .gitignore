*.o
*.pico
/version.h

lib*.a
lib*.dylib
lib*.so
lib*.so.*

<<<<<<< HEAD
/test/hfile
/test/test-vcf-api
/test/test-vcf-sweep
/test/*.tmp

/TAGS
=======
/TAGS

test/test_view
>>>>>>> 265e2e79
<|MERGE_RESOLUTION|>--- conflicted
+++ resolved
@@ -7,15 +7,10 @@
 lib*.so
 lib*.so.*
 
-<<<<<<< HEAD
 /test/hfile
 /test/test-vcf-api
 /test/test-vcf-sweep
+/test/test_view
 /test/*.tmp
 
-/TAGS
-=======
-/TAGS
-
-test/test_view
->>>>>>> 265e2e79
+/TAGS