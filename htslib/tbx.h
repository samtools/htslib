--- conflicted
+++ resolved
@@ -1,7 +1,3 @@
-<<<<<<< HEAD
-#ifndef HTSLIB_TBX_H
-#define HTSLIB_TBX_H
-=======
 /*  tbx.h -- tabix API functions.
 
     Copyright (C) 2009, 2012-2014 Genome Research Ltd.
@@ -27,9 +23,8 @@
 FROM, OUT OF OR IN CONNECTION WITH THE SOFTWARE OR THE USE OR OTHER
 DEALINGS IN THE SOFTWARE.  */
 
-#ifndef TBX_H
-#define TBX_H
->>>>>>> 61ad3a62
+#ifndef HTSLIB_TBX_H
+#define HTSLIB_TBX_H
 
 #include "hts.h"
 
