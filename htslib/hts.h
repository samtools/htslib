/*  hts.h -- format-neutral I/O, indexing, and iterator API functions.

    Copyright (C) 2012-2014 Genome Research Ltd.
    Copyright (C) 2012 Broad Institute.

    Author: Heng Li <lh3@sanger.ac.uk>

Permission is hereby granted, free of charge, to any person obtaining a copy
of this software and associated documentation files (the "Software"), to deal
in the Software without restriction, including without limitation the rights
to use, copy, modify, merge, publish, distribute, sublicense, and/or sell
copies of the Software, and to permit persons to whom the Software is
furnished to do so, subject to the following conditions:

The above copyright notice and this permission notice shall be included in
all copies or substantial portions of the Software.

THE SOFTWARE IS PROVIDED "AS IS", WITHOUT WARRANTY OF ANY KIND, EXPRESS OR
IMPLIED, INCLUDING BUT NOT LIMITED TO THE WARRANTIES OF MERCHANTABILITY,
FITNESS FOR A PARTICULAR PURPOSE AND NONINFRINGEMENT. IN NO EVENT SHALL
THE AUTHORS OR COPYRIGHT HOLDERS BE LIABLE FOR ANY CLAIM, DAMAGES OR OTHER
LIABILITY, WHETHER IN AN ACTION OF CONTRACT, TORT OR OTHERWISE, ARISING
FROM, OUT OF OR IN CONNECTION WITH THE SOFTWARE OR THE USE OR OTHER
DEALINGS IN THE SOFTWARE.  */

#ifndef HTSLIB_HTS_H
#define HTSLIB_HTS_H

#include <stddef.h>
#include <stdint.h>

#ifndef HTS_BGZF_TYPEDEF
typedef struct BGZF BGZF;
#define HTS_BGZF_TYPEDEF
#endif
struct cram_fd;
struct hFILE;

#ifndef KSTRING_T
#define KSTRING_T kstring_t
typedef struct __kstring_t {
    size_t l, m;
    char *s;
} kstring_t;
#endif

#ifndef kroundup32
#define kroundup32(x) (--(x), (x)|=(x)>>1, (x)|=(x)>>2, (x)|=(x)>>4, (x)|=(x)>>8, (x)|=(x)>>16, ++(x))
#endif

/**
 * hts_expand()  - expands memory block pointed to by $ptr;
 * hts_expand0()   the latter sets the newly allocated part to 0.
 *
 * @param n     requested number of elements of type type_t
 * @param m     size of memory allocated
 */
#define hts_expand(type_t, n, m, ptr) if ((n) > (m)) { \
        (m) = (n); kroundup32(m); \
        (ptr) = (type_t*)realloc((ptr), (m) * sizeof(type_t)); \
    }
#define hts_expand0(type_t, n, m, ptr) if ((n) > (m)) { \
        int t = (m); (m) = (n); kroundup32(m); \
        (ptr) = (type_t*)realloc((ptr), (m) * sizeof(type_t)); \
        memset(((type_t*)ptr)+t,0,sizeof(type_t)*((m)-t)); \
    }

/************
 * File I/O *
 ************/

// Add new entries only at the end (but before the *_maximum entry)
// of these enums, as their numbering is part of the htslib ABI.

enum htsFormatCategory {
    unknown_category,
    sequence_data,    // Sequence data -- SAM, BAM, CRAM, etc
    variant_data,     // Variant calling data -- VCF, BCF, etc
    index_file,       // Index file associated with some data file
    region_list,      // Coordinate intervals or regions -- BED, etc
    category_maximum = 32767
};

enum htsExactFormat {
    unknown_format,
    binary_format, text_format,
    sam, bam, bai, cram, crai, vcf, bcfv1, bcf, csi, gzi, tbi, bed,
    format_maximum = 32767
};

enum htsCompression {
    no_compression, gzip, bgzf, custom,
    compression_maximum = 32767
};

typedef struct htsFormat {
    enum htsFormatCategory category;
    enum htsExactFormat format;
    enum htsCompression compression;
} htsFormat;

// Maintainers note htsFile cannot be an opaque structure because some of its
// fields are part of libhts.so's ABI (hence these fields must not be moved):
//  - fp is used in the public sam_itr_next()/etc macros
//  - is_bin is used directly in samtools <= 1.1 and bcftools <= 1.1
//  - is_write and is_cram are used directly in samtools <= 1.1
//  - fp is used directly in samtools (up to and including current develop)
//  - line is used directly in bcftools (up to and including current develop)
typedef struct {
<<<<<<< HEAD
    uint32_t is_bin:1, is_write:1, is_be:1, is_cram:1, is_compressed:2, dummy:26;
=======
    uint32_t is_bin:1, is_write:1, is_be:1, is_kstream:1, dummy:25;
>>>>>>> 244dde88
    int64_t lineno;
    kstring_t line;
    char *fn, *fn_aux;
    union {
        BGZF *bgzf;
        struct cram_fd *cram;
        struct hFILE *hfile;
        void *voidp;
    } fp;
<<<<<<< HEAD
    htsFormat format;
=======
    htsFormat type;
>>>>>>> 244dde88
} htsFile;

// REQUIRED_FIELDS
enum sam_fields {
    SAM_QNAME = 0x00000001,
    SAM_FLAG  = 0x00000002,
    SAM_RNAME = 0x00000004,
    SAM_POS   = 0x00000008,
    SAM_MAPQ  = 0x00000010,
    SAM_CIGAR = 0x00000020,
    SAM_RNEXT = 0x00000040,
    SAM_PNEXT = 0x00000080,
    SAM_TLEN  = 0x00000100,
    SAM_SEQ   = 0x00000200,
    SAM_QUAL  = 0x00000400,
    SAM_AUX   = 0x00000800,
    SAM_RGAUX = 0x00001000,
};

enum cram_option {
    CRAM_OPT_DECODE_MD,
    CRAM_OPT_PREFIX,
    CRAM_OPT_VERBOSITY,
    CRAM_OPT_SEQS_PER_SLICE,
    CRAM_OPT_SLICES_PER_CONTAINER,
    CRAM_OPT_RANGE,
    CRAM_OPT_VERSION,
    CRAM_OPT_EMBED_REF,
    CRAM_OPT_IGNORE_MD5,
    CRAM_OPT_REFERENCE,
    CRAM_OPT_MULTI_SEQ_PER_SLICE,
    CRAM_OPT_NO_REF,
    CRAM_OPT_USE_BZIP2,
    CRAM_OPT_SHARED_REF,
    CRAM_OPT_NTHREADS,
    CRAM_OPT_THREAD_POOL,
    CRAM_OPT_USE_LZMA,
    CRAM_OPT_USE_RANS,
    CRAM_OPT_REQUIRED_FIELDS,
};

/**********************
 * Exported functions *
 **********************/

extern int hts_verbose;

/*! @abstract Table for converting a nucleotide character to the 4-bit encoding. */
extern const unsigned char seq_nt16_table[256];

/*! @abstract Table for converting a 4-bit encoded nucleotide to a letter. */
extern const char seq_nt16_str[];

#ifdef __cplusplus
extern "C" {
#endif

/*!
  @abstract  Get the htslib version number
  @return    For released versions, a string like "N.N[.N]"; or git describe
  output if using a library built within a Git repository.
*/
const char *hts_version(void);

/*!
  @abstract    Determine format by peeking at the start of a file
  @param fp    File opened for reading, positioned at the beginning
  @param fmt   Format structure that will be filled out on return
  @return      0 for success, or negative if an error occurred.
*/
int hts_detect_format(struct hFILE *fp, htsFormat *fmt);

/*!
  @abstract    Get a human-readable description of the file format
*/
const char *hts_format_description(const htsFormat *format);

/*!
  @abstract       Open a SAM/BAM/CRAM/VCF/BCF/etc file
  @param fn       The file name or "-" for stdin/stdout
  @param mode     Mode matching /[rwa][bcuz0-9]+/
  @discussion
      With 'r' opens for reading; any further format mode letters are ignored
      as the format is detected by checking the first few bytes or BGZF blocks
      of the file.  With 'w' or 'a' opens for writing or appending, with format
      specifier letters:
        b  binary format (BAM, BCF, etc) rather than text (SAM, VCF, etc)
        c  CRAM format
        g  gzip compressed
        u  uncompressed
        z  bgzf compressed
        [0-9]  zlib compression level
      Note that there is a distinction between 'u' and '0': the first yields
      plain uncompressed output whereas the latter outputs uncompressed data
      wrapped in the zlib format.
  @example
      [rw]b .. compressed BCF, BAM, FAI
      [rw]u .. uncompressed BCF
      [rw]z .. compressed VCF
      [rw]  .. uncompressed VCF
*/
htsFile *hts_open(const char *fn, const char *mode);

/*!
  @abstract       Open an existing stream as a SAM/BAM/CRAM/VCF/BCF/etc file
  @param fn       The already-open file handle
  @param mode     Open mode, as per hts_open()
*/
htsFile *hts_hopen(struct hFILE *fp, const char *fn, const char *mode);

/*!
  @abstract  Close a file handle, flushing buffered data for output streams
  @param fp  The file handle to be closed
  @return    0 for success, or negative if an error occurred.
*/
int hts_close(htsFile *fp);

/*!
  @abstract  Returns the file's format information
  @param fp  The file handle
  @return    Read-only pointer to the file's htsFormat.
*/
const htsFormat *hts_get_format(htsFile *fp);

/*!
  @abstract  Sets a specified CRAM option on the open file handle.
  @param fp  The file handle open the open file.
  @param opt The CRAM_OPT_* option.
  @param ... Optional arguments, dependent on the option used.
  @return    0 for success, or negative if an error occurred.
*/
int hts_set_opt(htsFile *fp, enum cram_option opt, ...);

int hts_getline(htsFile *fp, int delimiter, kstring_t *str);
char **hts_readlines(const char *fn, int *_n);
/*!
    @abstract       Parse comma-separated list or read list from a file
    @param list     File name or comma-separated list
    @param is_file
    @param _n       Size of the output array (number of items read)
    @return         NULL on failure or pointer to newly allocated array of
                    strings
*/
char **hts_readlist(const char *fn, int is_file, int *_n);

/*!
  @abstract  Create extra threads to aid compress/decompression for this file
  @param fp  The file handle
  @param n   The number of worker threads to create
  @return    0 for success, or negative if an error occurred.
  @notes     THIS THREADING API IS LIKELY TO CHANGE IN FUTURE.
*/
int hts_set_threads(htsFile *fp, int n);

/*!
  @abstract  Set .fai filename for a file opened for reading
  @return    0 for success, negative on failure
  @discussion
      Called before *_hdr_read(), this provides the name of a .fai file
      used to provide a reference list if the htsFile contains no @SQ headers.
*/
int hts_set_fai_filename(htsFile *fp, const char *fn_aux);

#ifdef __cplusplus
}
#endif

/************
 * Indexing *
 ************/

/*!
These HTS_IDX_* macros are used as special tid values for hts_itr_query()/etc,
producing iterators operating as follows:
 - HTS_IDX_NOCOOR iterates over unmapped reads sorted at the end of the file
 - HTS_IDX_START  iterates over the entire file
 - HTS_IDX_REST   iterates from the current position to the end of the file
 - HTS_IDX_NONE   always returns "no more alignment records"
When one of these special tid values is used, beg and end are ignored.
When REST or NONE is used, idx is also ignored and may be NULL.
*/
#define HTS_IDX_NOCOOR (-2)
#define HTS_IDX_START  (-3)
#define HTS_IDX_REST   (-4)
#define HTS_IDX_NONE   (-5)

#define HTS_FMT_CSI 0
#define HTS_FMT_BAI 1
#define HTS_FMT_TBI 2
#define HTS_FMT_CRAI 3

struct __hts_idx_t;
typedef struct __hts_idx_t hts_idx_t;

typedef struct {
    uint64_t u, v;
} hts_pair64_t;

typedef int hts_readrec_func(BGZF *fp, void *data, void *r, int *tid, int *beg, int *end);

typedef struct {
    uint32_t read_rest:1, finished:1, dummy:29;
    int tid, beg, end, n_off, i;
    uint64_t curr_off;
    hts_pair64_t *off;
    hts_readrec_func *readrec;
    struct {
        int n, m;
        int *a;
    } bins;
} hts_itr_t;

#ifdef __cplusplus
extern "C" {
#endif

    #define hts_bin_first(l) (((1<<(((l)<<1) + (l))) - 1) / 7)
    #define hts_bin_parent(l) (((l) - 1) >> 3)

    hts_idx_t *hts_idx_init(int n, int fmt, uint64_t offset0, int min_shift, int n_lvls);
    void hts_idx_destroy(hts_idx_t *idx);
    int hts_idx_push(hts_idx_t *idx, int tid, int beg, int end, uint64_t offset, int is_mapped);
    void hts_idx_finish(hts_idx_t *idx, uint64_t final_offset);

    void hts_idx_save(const hts_idx_t *idx, const char *fn, int fmt);
    hts_idx_t *hts_idx_load(const char *fn, int fmt);

    uint8_t *hts_idx_get_meta(hts_idx_t *idx, int *l_meta);
    void hts_idx_set_meta(hts_idx_t *idx, int l_meta, uint8_t *meta, int is_copy);

    int hts_idx_get_stat(const hts_idx_t* idx, int tid, uint64_t* mapped, uint64_t* unmapped);
    uint64_t hts_idx_get_n_no_coor(const hts_idx_t* idx);

    const char *hts_parse_reg(const char *s, int *beg, int *end);
    hts_itr_t *hts_itr_query(const hts_idx_t *idx, int tid, int beg, int end, hts_readrec_func *readrec);
    void hts_itr_destroy(hts_itr_t *iter);

    typedef int (*hts_name2id_f)(void*, const char*);
    typedef const char *(*hts_id2name_f)(void*, int);
    typedef hts_itr_t *hts_itr_query_func(const hts_idx_t *idx, int tid, int beg, int end, hts_readrec_func *readrec);

    hts_itr_t *hts_itr_querys(const hts_idx_t *idx, const char *reg, hts_name2id_f getid, void *hdr, hts_itr_query_func *itr_query, hts_readrec_func *readrec);
    int hts_itr_next(BGZF *fp, hts_itr_t *iter, void *r, void *data);
    const char **hts_idx_seqnames(const hts_idx_t *idx, int *n, hts_id2name_f getid, void *hdr); // free only the array, not the values

#ifdef __cplusplus
}
#endif

static inline int hts_reg2bin(int64_t beg, int64_t end, int min_shift, int n_lvls)
{
    int l, s = min_shift, t = ((1<<((n_lvls<<1) + n_lvls)) - 1) / 7;
    for (--end, l = n_lvls; l > 0; --l, s += 3, t -= 1<<((l<<1)+l))
        if (beg>>s == end>>s) return t + (beg>>s);
    return 0;
}

static inline int hts_bin_bot(int bin, int n_lvls)
{
    int l, b;
    for (l = 0, b = bin; b; ++l, b = hts_bin_parent(b)); // compute the level of bin
    return (bin - hts_bin_first(l)) << (n_lvls - l) * 3;
}

/**************
 * Endianness *
 **************/

static inline int ed_is_big(void)
{
    long one= 1;
    return !(*((char *)(&one)));
}
static inline uint16_t ed_swap_2(uint16_t v)
{
    return (uint16_t)(((v & 0x00FF00FFU) << 8) | ((v & 0xFF00FF00U) >> 8));
}
static inline void *ed_swap_2p(void *x)
{
    *(uint16_t*)x = ed_swap_2(*(uint16_t*)x);
    return x;
}
static inline uint32_t ed_swap_4(uint32_t v)
{
    v = ((v & 0x0000FFFFU) << 16) | (v >> 16);
    return ((v & 0x00FF00FFU) << 8) | ((v & 0xFF00FF00U) >> 8);
}
static inline void *ed_swap_4p(void *x)
{
    *(uint32_t*)x = ed_swap_4(*(uint32_t*)x);
    return x;
}
static inline uint64_t ed_swap_8(uint64_t v)
{
    v = ((v & 0x00000000FFFFFFFFLLU) << 32) | (v >> 32);
    v = ((v & 0x0000FFFF0000FFFFLLU) << 16) | ((v & 0xFFFF0000FFFF0000LLU) >> 16);
    return ((v & 0x00FF00FF00FF00FFLLU) << 8) | ((v & 0xFF00FF00FF00FF00LLU) >> 8);
}
static inline void *ed_swap_8p(void *x)
{
    *(uint64_t*)x = ed_swap_8(*(uint64_t*)x);
    return x;
}

#endif<|MERGE_RESOLUTION|>--- conflicted
+++ resolved
@@ -107,11 +107,7 @@
 //  - fp is used directly in samtools (up to and including current develop)
 //  - line is used directly in bcftools (up to and including current develop)
 typedef struct {
-<<<<<<< HEAD
-    uint32_t is_bin:1, is_write:1, is_be:1, is_cram:1, is_compressed:2, dummy:26;
-=======
-    uint32_t is_bin:1, is_write:1, is_be:1, is_kstream:1, dummy:25;
->>>>>>> 244dde88
+    uint32_t is_bin:1, is_write:1, is_be:1, is_cram:1, dummy:28;
     int64_t lineno;
     kstring_t line;
     char *fn, *fn_aux;
@@ -121,11 +117,7 @@
         struct hFILE *hfile;
         void *voidp;
     } fp;
-<<<<<<< HEAD
     htsFormat format;
-=======
-    htsFormat type;
->>>>>>> 244dde88
 } htsFile;
 
 // REQUIRED_FIELDS
