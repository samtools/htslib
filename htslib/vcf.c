#include <zlib.h>
#include <stdio.h>
#include <ctype.h>
#include <assert.h>
#include <string.h>
#include <stdlib.h>
#include <limits.h>
#include "kstring.h"
#include "bgzf.h"
#include "vcf.h"
#include "tbx.h"

#include "khash.h"
KHASH_MAP_INIT_STR(vdict, bcf_idinfo_t)
typedef khash_t(vdict) vdict_t;

#include "kseq.h"
KSTREAM_DECLARE(gzFile, gzread)

uint32_t bcf_missing_float = 0x7F800001;
uint8_t bcf_type_shift[] = { 0, 0, 1, 2, 0, 2, 0, 0, 0, 0, 0, 0, 0, 0, 0, 0 };
static bcf_idinfo_t bcf_idinfo_def = { .info = { 15, 15, 15 }, .hrec = { NULL, NULL, NULL}, .id = -1 };

/*************************
 *** VCF header parser ***
 *************************/

void bcf_hdr_add_sample(bcf_hdr_t *h, char *s)
{
    vdict_t *d = (vdict_t*)h->dict[BCF_DT_SAMPLE];
    int ret;
    int k = kh_put(vdict, d, s, &ret);
    if (ret) { // absent
        kh_val(d, k) = bcf_idinfo_def;
        kh_val(d, k).id = kh_size(d) - 1;
    } else {
        if (hts_verbose >= 2)
            fprintf(stderr, "[W::%s] Duplicated sample name '%s'. Skipped.\n", __func__, s);
    }
    int n = kh_size(d);
    h->samples = (char**) realloc(h->samples,sizeof(char*)*n);
    h->samples[n-1] = s;
}

void bcf_hdr_parse_sample_line(bcf_hdr_t *h, const char *str)
{
    int i = 0;
    const char *p, *q;
    vdict_t *d = (vdict_t*)h->dict[BCF_DT_ID];
    // add samples
    d = (vdict_t*)h->dict[BCF_DT_SAMPLE];
    for (p = q = str;; ++q) {
        if (*q != '\t' && *q != 0 && *q != '\n') continue;
        if (++i > 9) {
            char *s;
            s = (char*)malloc(q - p + 1);
            strncpy(s, p, q - p);
            s[q - p] = 0;
            bcf_hdr_add_sample(h,s);
        }
        if (*q == 0 || *q == '\n') break;
        p = q + 1;
    }
}

int bcf_hdr_sync(bcf_hdr_t *h)
{
	int i;
	for (i = 0; i < 3; ++i) {
		khint_t k;
		vdict_t *d = (vdict_t*)h->dict[i];
        if ( h->n[i] < kh_size(d) )
            h->id[i] = (bcf_idpair_t*)realloc(h->id[i], kh_size(d) * sizeof(bcf_idpair_t));
		h->n[i] = kh_size(d);
		for (k = kh_begin(d); k != kh_end(d); ++k) {
			if (!kh_exist(d, k)) continue;
			h->id[i][kh_val(d, k).id].key = kh_key(d, k);
			h->id[i][kh_val(d, k).id].val = &kh_val(d, k);
		}
	}
	return 0;
}

void bcf_hrec_destroy(bcf_hrec_t *hrec)
{
    free(hrec->key);
    if ( hrec->value ) free(hrec->value);
    int i;
    for (i=0; i<hrec->nkeys; i++)
    {
        free(hrec->keys[i]);
        free(hrec->vals[i]);
    }
    free(hrec->keys);
    free(hrec->vals);
    free(hrec);
}

bcf_hrec_t *bcf_hrec_dup(bcf_hrec_t *hrec)
{
    bcf_hrec_t *out = (bcf_hrec_t*) calloc(1,sizeof(bcf_hrec_t));
    out->type = hrec->type;
    if ( hrec->key ) out->key = strdup(hrec->key);
    if ( hrec->value ) out->value = strdup(hrec->value);
    out->nkeys = hrec->nkeys;
    out->keys = (char**) malloc(sizeof(char*)*hrec->nkeys);
    out->vals = (char**) malloc(sizeof(char*)*hrec->nkeys);
    int i;
    for (i=0; i<hrec->nkeys; i++)
    {
        if ( hrec->keys[i] ) out->keys[i] = strdup(hrec->keys[i]);
        if ( hrec->vals[i] ) out->vals[i] = strdup(hrec->vals[i]);
    }
    return out;
}

void bcf_hrec_debug(bcf_hrec_t *hrec)
{
    printf("key=[%s] value=[%s]", hrec->key, hrec->value?hrec->value:"");
    int i;
    for (i=0; i<hrec->nkeys; i++)
        printf("\t[%s]=[%s]", hrec->keys[i],hrec->vals[i]);
    printf("\n");
}

void bcf_header_debug(bcf_hdr_t *hdr)
{
    int i, j;
    for (i=0; i<hdr->nhrec; i++)
    {
        if ( !hdr->hrec[i]->value )
        {
            fprintf(stderr, "##%s=<", hdr->hrec[i]->key);
            fprintf(stderr,"%s=%s", hdr->hrec[i]->keys[0], hdr->hrec[i]->vals[0]);
            for (j=1; j<hdr->hrec[i]->nkeys; j++)
                fprintf(stderr,",%s=%s", hdr->hrec[i]->keys[j], hdr->hrec[i]->vals[j]);
            fprintf(stderr,">\n");
        }
        else
            fprintf(stderr,"##%s=%s\n", hdr->hrec[i]->key,hdr->hrec[i]->value);
    }
}

void bcf_hrec_add_key(bcf_hrec_t *hrec, char *str, int len)
{
    int n = ++hrec->nkeys;
    hrec->keys = (char**) realloc(hrec->keys, sizeof(char*)*n);
    hrec->vals = (char**) realloc(hrec->vals, sizeof(char*)*n);
    assert( len );
    hrec->keys[n-1] = (char*) malloc((len+1)*sizeof(char));
    memcpy(hrec->keys[n-1],str,len);
    hrec->keys[n-1][len] = 0;
    hrec->vals[n-1] = NULL;
}

void bcf_hrec_set_val(bcf_hrec_t *hrec, int i, char *str, int len, int is_quoted)
{
    if ( !str ) { hrec->vals[i] = NULL; return; }
    if ( hrec->vals[i] ) free(hrec->vals[i]);
    if ( is_quoted )
    {
        hrec->vals[i] = (char*) malloc((len+3)*sizeof(char));
        hrec->vals[i][0] = '"';
        memcpy(&hrec->vals[i][1],str,len);
        hrec->vals[i][len+1] = '"';
        hrec->vals[i][len+2] = 0;
    }
    else
    {
        hrec->vals[i] = (char*) malloc((len+1)*sizeof(char));
        memcpy(hrec->vals[i],str,len);
        hrec->vals[i][len] = 0;
    }
}

int bcf_hrec_find_key(bcf_hrec_t *hrec, char *key)
{
    int i;
    for (i=0; i<hrec->nkeys; i++)
        if ( !strcasecmp(key,hrec->keys[i]) ) return i;
    return -1;
}

inline int is_escaped(char *min, char *str)
{
    int n = 0;
    while ( --str>=min && *str=='\\' ) n++;
    return n%2;
}

bcf_hrec_t *bcf_hdr_parse_line(const bcf_hdr_t *h, char *line, int *len)
{
    char *p = line;
    if (p[0] != '#' || p[1] != '#') { *len = 0; return NULL; }
    p += 2;

    char *q = p;
    while ( *q && *q!='=' ) q++;
    int n = q-p;
    if ( *q!='=' || !n ) { *len = q-line+1; return NULL; } // wrong format

    bcf_hrec_t *hrec = (bcf_hrec_t*) calloc(1,sizeof(bcf_hrec_t));
    hrec->key = (char*) malloc(sizeof(char)*(n+1));
    memcpy(hrec->key,p,n);
    hrec->key[n] = 0;

    p = ++q;
    if ( *p!='<' ) // generic field, e.g. ##samtoolsVersion=0.1.18-r579
    {
        while ( *q && *q!='\n' ) q++;
        hrec->value = (char*) malloc((q-p+1)*sizeof(char));
        memcpy(hrec->value, p, q-p);
        hrec->value[q-p] = 0;
        *len = q-line+1;
        return hrec;
    }

    // structured line, e.g. ##INFO=<ID=PV1,Number=1,Type=Float,Description="P-value for baseQ bias">
    while ( *q && *q!='\n' )
    {
        p = ++q;
        while ( *q && *q!='=' ) q++;
        n = q-p;
        if ( *q!='=' || !n ) { *len = q-line+1; bcf_hrec_destroy(hrec); return NULL; } // wrong format
        bcf_hrec_add_key(hrec, p, q-p);
        p = ++q;
        int quoted = *p=='"' ? 1 : 0;
        if ( quoted ) p++, q++;
        while (1)
        {
            if ( !*q ) break;
            if ( quoted ) { if ( *q=='"' && !is_escaped(p,q) ) break; }
            else { if ( *q==',' || *q=='>' ) break; }
            q++;
        }
        bcf_hrec_set_val(hrec, hrec->nkeys-1, p, q-p, quoted);
        if ( quoted ) q++;
        if ( *q=='>' ) { q++; break; }
    }
    *len = q-line+1;
    return hrec;
}

// returns: 1 when hdr needs to be synced, 0 otherwise
int bcf_hdr_register_hrec(bcf_hdr_t *hdr, bcf_hrec_t *hrec)
{
    // contig
    int i,j,k, ret;
    char *str;
    if ( !strcmp(hrec->key, "contig") ) 
    {
        hrec->type = BCF_HL_CTG;

        // Get the contig ID ($str) and length ($j)
        i = bcf_hrec_find_key(hrec,"length"); 
        if ( i<0 ) return 0;
        if ( sscanf(hrec->vals[i],"%d",&j)!=1 ) return 0;

        i = bcf_hrec_find_key(hrec,"ID"); 
        if ( i<0 ) return 0; 
        str = strdup(hrec->vals[i]);

        // Register in the dictionary
        vdict_t *d = (vdict_t*)hdr->dict[BCF_DT_CTG];
        k = kh_put(vdict, d, str, &ret);
        if ( !ret ) { free(str); return 0; }    // already present

        kh_val(d, k) = bcf_idinfo_def;
        kh_val(d, k).id = kh_size(d) - 1;
        kh_val(d, k).info[0] = i;
        kh_val(d, k).hrec[0] = hrec;
        return 1;
    }

    if ( !strcmp(hrec->key, "INFO") ) hrec->type = BCF_HL_INFO;
    else if ( !strcmp(hrec->key, "FILTER") ) hrec->type = BCF_HL_FLT;
    else if ( !strcmp(hrec->key, "FORMAT") ) hrec->type = BCF_HL_FMT;
    else if ( hrec->nkeys>0 ) { hrec->type = BCF_HL_STR; return 1; }
    else return 0;
    
    // INFO/FILTER/FORMAT
    char *id = NULL;
    int type = -1, num = -1, var = -1; 
    for (i=0; i<hrec->nkeys; i++)
    {
        if ( !strcmp(hrec->keys[i], "ID") ) id = hrec->vals[i];
        else if ( !strcmp(hrec->keys[i], "Type") )
        {
            if ( !strcmp(hrec->vals[i], "Integer") ) type = BCF_HT_INT;
            else if ( !strcmp(hrec->vals[i], "Float") ) type = BCF_HT_REAL;
            else if ( !strcmp(hrec->vals[i], "String") ) type = BCF_HT_STR;
            else if ( !strcmp(hrec->vals[i], "Flag") ) type = BCF_HT_FLAG;
            else
            {
                fprintf(stderr, "[E::%s] The type \"%s\" not supported, assuming \"String\"\n", __func__, hrec->vals[i]);
                type = BCF_HT_STR;
            }
        }
        else if ( !strcmp(hrec->keys[i], "Number") )
        {
            if ( !strcmp(hrec->vals[i],"A") ) var = BCF_VL_A;
            else if ( !strcmp(hrec->vals[i],"G") ) var = BCF_VL_G;
            else if ( !strcmp(hrec->vals[i],".") ) var = BCF_VL_VAR;
            else 
            { 
                sscanf(hrec->vals[i],"%d",&num);
                var = BCF_VL_FIXED;
            }
            if (var != BCF_VL_FIXED) num = 0xfffff;

        }
    }
    uint32_t info = (uint32_t)num<<12 | var<<8 | type<<4 | hrec->type;

    if ( !id ) return 0;
    str = strdup(id);

    vdict_t *d = (vdict_t*)hdr->dict[BCF_DT_ID];
    k = kh_put(vdict, d, str, &ret);
    if ( !ret ) 
    { 
        // already present
        free(str);
        if ( kh_val(d, k).hrec[info&0xf] ) return 0;
        kh_val(d, k).info[info&0xf] = info;
        kh_val(d, k).hrec[info&0xf] = hrec;
        return 1;
    }
    kh_val(d, k) = bcf_idinfo_def;
    kh_val(d, k).info[info&0xf] = info;
    kh_val(d, k).hrec[info&0xf] = hrec;
    kh_val(d, k).id = kh_size(d) - 1;
    return 1;
}

int bcf_hdr_add_hrec(bcf_hdr_t *hdr, bcf_hrec_t *hrec)
{
    hrec->type = BCF_HL_GEN;
    if ( !bcf_hdr_register_hrec(hdr,hrec) )
    {
        // If one of the hashed field, then it is already present
        if ( hrec->type != BCF_HL_GEN ) 
        {
            bcf_hrec_destroy(hrec);
            return 0;
        }

        // Is one of the generic fields and already present?
        int i;
        for (i=0; i<hdr->nhrec; i++)
        {
            if ( hdr->hrec[i]->type!=BCF_HL_GEN ) continue;
            if ( !strcmp(hdr->hrec[i]->key,hrec->key) && !strcmp(hdr->hrec[i]->value,hrec->value) ) break;
        }
        if ( i<hdr->nhrec ) 
        {
            bcf_hrec_destroy(hrec);
            return 0;
        }
    }

    // New record, needs to be added
    int n = ++hdr->nhrec;
    hdr->hrec = (bcf_hrec_t**) realloc(hdr->hrec, n*sizeof(bcf_hrec_t*));
    hdr->hrec[n-1] = hrec;

    return hrec->type==BCF_HL_GEN ? 0 : 1;
}

bcf_hrec_t *bcf_hdr_get_hrec(bcf_hdr_t *hdr, int type, char *id)
{
    vdict_t *d = type==BCF_HL_CTG ? (vdict_t*)hdr->dict[BCF_DT_CTG] : (vdict_t*)hdr->dict[BCF_DT_ID];
    khint_t k = kh_get(vdict, d, id);
    if ( k == kh_end(d) ) return NULL;
    return kh_val(d, k).hrec[type==BCF_HL_CTG?0:type];
}

int bcf_hdr_parse(bcf_hdr_t *hdr)
{
    int len, needs_sync = 0;
    char *p = hdr->text;
<<<<<<< HEAD
      
    bcf_hrec_t *hrec = bcf_hdr_parse_line(hdr,"##fileformat=VCFv4.1",&len);
    needs_sync += bcf_hdr_add_hrec(hdr, hrec);
=======

    // Check sanity: "fileformat" string must come as first
    bcf_hrec_t *hrec = bcf_hdr_parse_line(hdr,p,&len);
    if ( !hrec->key || strcasecmp(hrec->key,"fileformat") )
        fprintf(stderr, "[W::%s] The first line should be ##fileformat; is the VCF/BCF header broken?\n", __func__);
    needs_sync += bcf_hdr_add_hrec(hdr, hrec);

    // The filter PASS must appear first in the dictionary
>>>>>>> 851df67d
    hrec = bcf_hdr_parse_line(hdr,"##FILTER=<ID=PASS,Description=\"All filters passed\">",&len);
    needs_sync += bcf_hdr_add_hrec(hdr, hrec);

    // Parse the whole header
    while ( (hrec=bcf_hdr_parse_line(hdr,p,&len)) )
    {
      if ( hrec->type == BCF_HL_GEN && !strcmp(hrec->key, "fileformat") )
	continue;
      
        // bcf_hrec_debug(hrec);
        needs_sync += bcf_hdr_add_hrec(hdr, hrec);
        p += len;
    }
    bcf_hdr_parse_sample_line(hdr,p);
    if ( needs_sync ) bcf_hdr_sync(hdr);
	return 0;
}

int bcf_hdr_append(bcf_hdr_t *hdr, const char *line)
{
    int len;
    bcf_hrec_t *hrec = bcf_hdr_parse_line(hdr, (char*) line, &len);
    if ( bcf_hdr_add_hrec(hdr, hrec) )
        bcf_hdr_sync(hdr);
    return 0;
}


/**********************
 *** BCF header I/O ***
 **********************/

bcf_hdr_t *bcf_hdr_init(void)
{
	int i;
	bcf_hdr_t *h;
	h = (bcf_hdr_t*)calloc(1, sizeof(bcf_hdr_t));
	for (i = 0; i < 3; ++i)
		h->dict[i] = kh_init(vdict);
	return h;
}

void bcf_hdr_destroy(bcf_hdr_t *h)
{
	int i;
	khint_t k;
	for (i = 0; i < 3; ++i) {
		vdict_t *d = (vdict_t*)h->dict[i];
		if (d == 0) continue;
		for (k = kh_begin(d); k != kh_end(d); ++k)
			if (kh_exist(d, k)) free((char*)kh_key(d, k));
		kh_destroy(vdict, d);
		free(h->id[i]);
	}
    for (i=0; i<h->nhrec; i++)
        bcf_hrec_destroy(h->hrec[i]);
    if (h->nhrec) free(h->hrec);
    if (h->samples) free(h->samples);
	free(h->mem.s); free(h->text);
	free(h);
}

bcf_hdr_t *bcf_hdr_read(BGZF *fp)
{
	uint8_t magic[5];
	bcf_hdr_t *h;
	h = bcf_hdr_init();
	bgzf_read(fp, magic, 5);
	if (strncmp((char*)magic, "BCF\2\1", 5) != 0) {
		if (hts_verbose >= 2)
			fprintf(stderr, "[E::%s] invalid BCF2 magic string\n", __func__);
		bcf_hdr_destroy(h);
		return 0;
	}
	bgzf_read(fp, &h->l_text, 4);
	h->text = (char*)malloc(h->l_text);
	bgzf_read(fp, h->text, h->l_text);
	bcf_hdr_parse(h);
	return h;
}

void bcf_hdr_write(BGZF *fp, const bcf_hdr_t *h)
{
	bgzf_write(fp, "BCF\2\1", 5);
	bgzf_write(fp, &h->l_text, 4);
	bgzf_write(fp, h->text, h->l_text);
}

/********************
 *** BCF site I/O ***
 ********************/

bcf1_t *bcf_init1()
{
	bcf1_t *v;
	v = (bcf1_t*)calloc(1, sizeof(bcf1_t));
	return v;
}

void bcf_destroy1(bcf1_t *v)
{
	free(v->d.id); free(v->d.als); free(v->d.allele); free(v->d.flt); free(v->d.info); free(v->d.fmt);
	if (v->d.var ) free(v->d.var);
	free(v->shared.s); free(v->indiv.s);
	free(v);
}

void bcf_clear1(bcf1_t *v)
{
	v->rid = v->pos = v->rlen = v->unpacked = 0;
	v->qual = 0;
	v->n_info = v->n_allele = v->n_fmt = v->n_sample = 0;
	v->shared.l = v->indiv.l = 0;
}

static inline int bcf_read1_core(BGZF *fp, bcf1_t *v)
{
	uint32_t x[8];
	int ret;
	if ((ret = bgzf_read(fp, x, 32)) != 32) {
		if (ret == 0) return -1;
		return -2;
	}
	x[0] -= 24; // to exclude six 32-bit integers
	ks_resize(&v->shared, x[0]);
	ks_resize(&v->indiv, x[1]);
	memcpy(v, x + 2, 16);
	v->n_allele = x[6]>>16; v->n_info = x[6]&0xffff;
	v->n_fmt = x[7]>>24; v->n_sample = x[7]&0xffffff;
	v->shared.l = x[0], v->indiv.l = x[1];
	v->unpacked = 0;
	v->unpack_ptr = NULL;
	bgzf_read(fp, v->shared.s, v->shared.l);
	bgzf_read(fp, v->indiv.s, v->indiv.l);
	return 0;
}

int bcf_read1(BGZF *fp, bcf1_t *v) { return bcf_read1_core(fp, v); }

int bcf_readrec(BGZF *fp, void *null, bcf1_t *v, int *tid, int *beg, int *end)
{
	int ret;
	if ((ret = bcf_read1_core(fp, v)) >= 0)
		*tid = v->rid, *beg = v->pos, *end = v->pos + v->rlen;
	return ret;
}

int bcf_write1(BGZF *fp, const bcf1_t *v)
{
	uint32_t x[8];
	x[0] = v->shared.l + 24; // to include six 32-bit integers
	x[1] = v->indiv.l;
	memcpy(x + 2, v, 16);
	x[6] = (uint32_t)v->n_allele<<16 | v->n_info;
	x[7] = (uint32_t)v->n_fmt<<24 | v->n_sample;
	bgzf_write(fp, x, 32);
	bgzf_write(fp, v->shared.s, v->shared.l);
	bgzf_write(fp, v->indiv.s, v->indiv.l);
	return 0;
}

/**********************
 *** VCF header I/O ***
 **********************/

bcf_hdr_t *vcf_hdr_read(htsFile *fp)
{
	if (fp->is_bin) 
        return bcf_hdr_read((BGZF*)fp->fp);

    kstring_t txt, *s = &fp->line;
    bcf_hdr_t *h;
    h = bcf_hdr_init();
    txt.l = txt.m = 0; txt.s = 0;
    while (hts_getline(fp, KS_SEP_LINE, s) >= 0) {
        if (s->l == 0) continue;
        if (s->s[0] != '#') {
            if (hts_verbose >= 2)
                fprintf(stderr, "[E::%s] no sample line\n", __func__);
            free(txt.s);
            bcf_hdr_destroy(h);
            return 0;
        }
        if (s->s[1] != '#' && fp->fn_aux) { // insert contigs here
            int dret;
            gzFile f;
            kstream_t *ks;
            kstring_t tmp;
            tmp.l = tmp.m = 0; tmp.s = 0;
            f = gzopen(fp->fn_aux, "r");
            ks = ks_init(f);
            while (ks_getuntil(ks, 0, &tmp, &dret) >= 0) {
                int c;
                kputs("##contig=<ID=", &txt); kputs(tmp.s, &txt);
                ks_getuntil(ks, 0, &tmp, &dret);
                kputs(",length=", &txt); kputw(atol(tmp.s), &txt);
                kputsn(">\n", 2, &txt);
                if (dret != '\n')
                    while ((c = ks_getc(ks)) != '\n' && c != -1); // skip the rest of the line
            }
            free(tmp.s);
            ks_destroy(ks);
            gzclose(f);
        }
        kputsn(s->s, s->l, &txt);
        if (s->s[1] != '#') break;
        kputc('\n', &txt);
    }
    h->l_text = txt.l + 1; // including NULL
    h->text = txt.s;
    bcf_hdr_parse(h);
    // check tabix index, are all contigs listed in the header? add the missing ones
    tbx_t *idx = tbx_index_load(fp->fn);
    if ( idx )
    {
        int i, n, need_sync = 0;
        const char **names = tbx_seqnames(idx, &n);
        for (i=0; i<n; i++)
        {
            bcf_hrec_t *hrec = bcf_hdr_get_hrec(h, BCF_DT_CTG, (char*) names[i]);
            if ( hrec ) continue;
            hrec = (bcf_hrec_t*) calloc(1,sizeof(bcf_hrec_t));
            hrec->key = strdup("contig");
            bcf_hrec_add_key(hrec, "ID", strlen("ID"));
            bcf_hrec_set_val(hrec, hrec->nkeys-1, (char*) names[i], strlen(names[i]), 0);
            bcf_hrec_add_key(hrec, "length", strlen("length"));
            bcf_hrec_set_val(hrec, hrec->nkeys-1, "2147483647", strlen("2147483647"), 0);
            bcf_hdr_add_hrec(h, hrec);
            need_sync = 1;
        }
        free(names);
        tbx_destroy(idx);
        if ( need_sync )
        {
            bcf_hdr_sync(h);
            bcf_hdr_fmt_text(h);
        }
    }
    return h;
}

int bcf_hdr_set(bcf_hdr_t *hdr, const char *fname)
{
    int i, n;
    char **lines = hts_readlines(fname, &n);
    if ( !lines ) return 1;
    for (i=0; i<n-1; i++)
    {
        int k;
        bcf_hrec_t *hrec = bcf_hdr_parse_line(hdr,lines[i],&k);
        bcf_hdr_add_hrec(hdr, hrec);
        free(lines[i]);
    }
    bcf_hdr_parse_sample_line(hdr,lines[n-1]);
    free(lines[n-1]);
    free(lines);
    bcf_hdr_sync(hdr);
    bcf_hdr_fmt_text(hdr);
    return 0;
}

void bcf_hdr_fmt_text(bcf_hdr_t *hdr)
{
    int i,j;
    kstring_t txt = {0,0,0};
    for (i=0; i<hdr->nhrec; i++)
    {
        if ( !hdr->hrec[i]->value )
        {
            ksprintf(&txt, "##%s=<", hdr->hrec[i]->key);
            ksprintf(&txt,"%s=%s", hdr->hrec[i]->keys[0], hdr->hrec[i]->vals[0]);
            for (j=1; j<hdr->hrec[i]->nkeys; j++)
                ksprintf(&txt,",%s=%s", hdr->hrec[i]->keys[j], hdr->hrec[i]->vals[j]);
            ksprintf(&txt,">\n");
        }
        else
            ksprintf(&txt,"##%s=%s\n", hdr->hrec[i]->key,hdr->hrec[i]->value);
    }
    ksprintf(&txt,"#CHROM\tPOS\tID\tREF\tALT\tQUAL\tFILTER\tINFO");
    if ( hdr->n[BCF_DT_SAMPLE] )
    {
        ksprintf(&txt,"\tFORMAT");
        for (i=0; i<hdr->n[BCF_DT_SAMPLE]; i++)
            ksprintf(&txt,"\t%s", hdr->samples[i]);
    }
    ksprintf(&txt,"\n");

    if ( hdr->text ) free(hdr->text);
    hdr->text = txt.s;
    hdr->l_text = txt.l;
}

const char **bcf_seqnames(const bcf_hdr_t *h, int *n)
{
    vdict_t *d = (vdict_t*)h->dict[BCF_DT_CTG];
    int tid, m = kh_size(d);
    const char **names = (const char**) calloc(m,sizeof(const char*));
    khint_t k;
    for (k=kh_begin(d); k<kh_end(d); k++)
    {
        if ( !kh_exist(d,k) ) continue;
        tid = kh_val(d,k).id;
        assert( tid<m );
        names[tid] = kh_key(d,k);
    }
    // sanity check: there should be no gaps
    for (tid=0; tid<m; tid++)
        assert(names[tid]);
    *n = m;
    return names;
}

void vcf_hdr_write(htsFile *fp, const bcf_hdr_t *h)
{
	if (!fp->is_bin) {
		int l = h->l_text;
		while (l && h->text[l-1] == 0) --l; // kill the trailing zeros
		if (l && h->text[l-1] == '\n') --l;
		fwrite(h->text, 1, l, (FILE*)fp->fp);
		fputc('\n', (FILE*)fp->fp);
	} else bcf_hdr_write((BGZF*)fp->fp, h);
}

/***********************
 *** Typed value I/O ***
 ***********************/

void bcf_enc_vint(kstring_t *s, int n, int32_t *a, int wsize)
{
	int32_t max = INT32_MIN + 1, min = INT32_MAX;
	int i;
	if (n == 0) bcf_enc_size(s, 0, BCF_BT_NULL);
	else if (n == 1) bcf_enc_int1(s, a[0]);
	else {
		if (wsize <= 0) wsize = n;
		for (i = 0; i < n; ++i) {
			if (a[i] == INT32_MIN) continue;
			if (max < a[i]) max = a[i];
			if (min > a[i]) min = a[i];
		}
		if (max <= INT8_MAX && min > INT8_MIN) {
			bcf_enc_size(s, wsize, BCF_BT_INT8);
			for (i = 0; i < n; ++i)
				kputc(a[i] == INT32_MIN? INT8_MIN : a[i], s);
		} else if (max <= INT16_MAX && min > INT16_MIN) {
			bcf_enc_size(s, wsize, BCF_BT_INT16);
			for (i = 0; i < n; ++i) {
				int16_t x = a[i] == INT32_MIN? INT16_MIN : a[i];
				kputsn((char*)&x, 2, s);
			}
		} else {
			bcf_enc_size(s, wsize, BCF_BT_INT32);
			for (i = 0; i < n; ++i) {
				int32_t x = a[i];
				kputsn((char*)&x, 4, s);
			}
		}
	}
}

void bcf_enc_vfloat(kstring_t *s, int n, float *a)
{
	bcf_enc_size(s, n, BCF_BT_FLOAT);
	kputsn((char*)a, n << 2, s);
}

void bcf_enc_vchar(kstring_t *s, int l, char *a)
{
	bcf_enc_size(s, l, BCF_BT_CHAR);
	kputsn(a, l, s);
}

int *bcf_set_iarray(bcf_fmt_t *fmt, int nsmpl, int *arr, int *narr)
{
    if ( nsmpl*fmt->n > *narr )
    {
        *narr = nsmpl*fmt->n;
        arr = (int*) realloc(arr, sizeof(int)*(*narr));
    }

    #define BRANCH(type_t, missing) { \
        type_t *ptr = (type_t*) fmt->p; \
        int i, j; \
        if ( fmt->n==1 ) \
        { \
            for (i=0; i<nsmpl; i++) \
            { \
                arr[i] = ptr[0]==missing ? INT_MIN : ptr[0]; \
                ptr = (type_t *)((void*)ptr + fmt->size); \
            } \
        } \
        else \
        { \
            int *p_arr = arr; \
            for (i=0; i<nsmpl; i++) \
            { \
                for (j=0; j<fmt->n; j++) p_arr[j] = ptr[j]==missing ? INT_MIN : ptr[j]; \
                ptr = (type_t *)((void*)ptr + fmt->size); \
                p_arr += fmt->n; \
            } \
        } \
    }
    switch (fmt->type) {
        case BCF_BT_INT8:  BRANCH(int8_t,  INT8_MIN); break;
        case BCF_BT_INT16: BRANCH(int16_t, INT16_MIN); break;
        case BCF_BT_INT32: BRANCH(int32_t, INT32_MIN); break;
        default: fprintf(stderr,"fixme: type %d in bcf_set_iarray?\n", fmt->type); abort(); break;
    }
    #undef BRANCH
    return arr;
}

void bcf_fmt_array(kstring_t *s, int n, int type, void *data)
{
	int j = 0;
	if (n == 0) {
		kputc('.', s);
		return;
	}
    if (type == BCF_BT_CHAR) 
    {
        char *p = (char*)data;
        for (j = 0; j < n && *p; ++j, ++p) kputc(*p, s);
    }
    else
    {
        // The current BCFv2 specification is not able to distinguish between missing 
        //  values in vectors and vectors of smaller dimensions. As a somewhat
        //  unsatisfactory hack, vectors with all values missing are replaced with '.' 
        //  and trailing missing values for shorter values are dropped.
        // This allows to represent correctly mixture of haploid/diploid PL fields
        //  and missing values, but may yield VCFs with invalid Number=G tags.
        #define BRANCH(type_t, is_missing, kprint) {\
            type_t *p = (type_t *) data + n-1; \
            for (j=n; j>0 && is_missing; j--) p--; \
            if ( j ) \
            { \
                p = (type_t *) data; \
                int k; \
                for (k=0; k<j; k++, p++) \
                { \
                    if ( k ) kputc(',', s); \
                    if ( is_missing ) kputc('.', s); \
                    else kprint; \
                } \
            } \
            else kputc('.', s); \
        }
        switch (type) {
            case BCF_BT_INT8:  BRANCH(int8_t,  *p==INT8_MIN,  kputw(*p, s)); break;
            case BCF_BT_INT16: BRANCH(int16_t, *p==INT16_MIN, kputw(*p, s)); break;
            case BCF_BT_INT32: BRANCH(int32_t, *p==INT32_MIN, kputw(*p, s)); break;
            case BCF_BT_FLOAT: BRANCH(float,  *(uint32_t*)p==bcf_missing_float, ksprintf(s, "%g", *p)); break;
            default: fprintf(stderr,"todo: type %d\n", type); exit(1); break;
        }
        #undef BRANCH
    }
}

uint8_t *bcf_fmt_sized_array(kstring_t *s, uint8_t *ptr)
{
	int x, type;
	x = bcf_dec_size(ptr, &ptr, &type);
	bcf_fmt_array(s, x, type, ptr);
	return ptr + (x << bcf_type_shift[type]);
}

/********************
 *** VCF site I/O ***
 ********************/

typedef struct {
	int key, max_m, size, offset;
	uint32_t is_gt:1, max_g:15, max_l:16;
	uint32_t y;
	uint8_t *buf;
} fmt_aux_t;

static inline void align_mem(kstring_t *s)
{
	if (s->l&7) {
		uint64_t zero = 0;
		int l = ((s->l + 7)>>3<<3) - s->l;
		kputsn((char*)&zero, l, s);
	}
}

int vcf_parse1(kstring_t *s, const bcf_hdr_t *h, bcf1_t *v)
{
	int i = 0;
	char *p, *q, *r, *t;
	fmt_aux_t *fmt = 0;
	kstring_t *str, *mem = (kstring_t*)&h->mem;
	khint_t k;
	ks_tokaux_t aux;

	mem->l = v->shared.l = v->indiv.l = 0;
	str = &v->shared;
	v->n_fmt = 0;
	v->unpacked = 0;
	v->unpack_ptr = NULL;
	memset(&aux, 0, sizeof(ks_tokaux_t));
	for (p = kstrtok(s->s, "\t", &aux), i = 0; p; p = kstrtok(0, 0, &aux), ++i) {
		q = (char*)aux.p;
		*q = 0;
		if (i == 0) { // CHROM
			vdict_t *d = (vdict_t*)h->dict[BCF_DT_CTG];
			k = kh_get(vdict, d, p);
			if (k == kh_end(d)) 
            {
                // Simple error recovery for chromosomes not defined in the header. It will not help when VCF header has
                // been already printed, but will enable tools like vcfcheck to proceed.
                fprintf(stderr, "[W::%s] contig '%s' is not defined in the header\n", __func__, p);
                kstring_t tmp = {0,0,0};
                int l;
                ksprintf(&tmp, "##contig=<ID=%s,length=2147483647>", p);
                bcf_hrec_t *hrec = bcf_hdr_parse_line(h,tmp.s,&l);
                free(tmp.s);
                if ( bcf_hdr_add_hrec((bcf_hdr_t*)h, hrec) ) bcf_hdr_sync((bcf_hdr_t*)h);
                k = kh_get(vdict, d, p);
			}
            v->rid = kh_val(d, k).id;
		} else if (i == 1) { // POS
			v->pos = atoi(p) - 1;
		} else if (i == 2) { // ID
			if (strcmp(p, ".")) bcf_enc_vchar(str, q - p, p);
			else bcf_enc_size(str, 0, BCF_BT_CHAR);
		} else if (i == 3) { // REF
			bcf_enc_vchar(str, q - p, p);
			v->n_allele = 1, v->rlen = q - p;
		} else if (i == 4) { // ALT
			if (strcmp(p, ".")) {
				for (r = t = p;; ++r) {
					if (*r == ',' || *r == 0) {
						bcf_enc_vchar(str, r - t, t);
						t = r + 1;
						++v->n_allele;
					}
					if (r == q) break;
				}
			}
		} else if (i == 5) { // QUAL
			if (strcmp(p, ".")) v->qual = atof(p);
			else memcpy(&v->qual, &bcf_missing_float, 4);
            if ( v->max_unpack && !(v->max_unpack>>1) ) return 0; // BCF_UN_STR
		} else if (i == 6) { // FILTER
			if (strcmp(p, ".")) {
				int32_t *a;
				int n_flt = 1, i;
				ks_tokaux_t aux1;
				vdict_t *d = (vdict_t*)h->dict[BCF_DT_ID];
				// count the number of filters
				if (*(q-1) == ';') *(q-1) = 0;
				for (r = p; *r; ++r)
					if (*r == ';') ++n_flt;
				a = (int32_t*)alloca(n_flt * 4);
				// add filters
				for (t = kstrtok(p, ";", &aux1), i = 0; t; t = kstrtok(0, 0, &aux1)) {
					*(char*)aux1.p = 0;
					k = kh_get(vdict, d, t);
					if (k == kh_end(d)) 
                    {
                        // Simple error recovery for FILTERs not defined in the header. It will not help when VCF header has
                        // been already printed, but will enable tools like vcfcheck to proceed.
                        fprintf(stderr, "[W::%s] FILTER '%s' is not defined in the header\n", __func__, t);
                        kstring_t tmp = {0,0,0};
                        int l;
                        ksprintf(&tmp, "##FILTER=<ID=%s,Description=\"Dummy\">", t);
                        bcf_hrec_t *hrec = bcf_hdr_parse_line(h,tmp.s,&l);
                        free(tmp.s);
                        if ( bcf_hdr_add_hrec((bcf_hdr_t*)h, hrec) ) bcf_hdr_sync((bcf_hdr_t*)h);
                        k = kh_get(vdict, d, t);
                    }
					a[i++] = kh_val(d, k).id;
				}
				n_flt = i;
				bcf_enc_vint(str, n_flt, a, -1);
			} else bcf_enc_vint(str, 0, 0, -1);
            if ( v->max_unpack && !(v->max_unpack>>2) ) return 0;    // BCF_UN_FLT
		} else if (i == 7) { // INFO
			char *key;
			vdict_t *d = (vdict_t*)h->dict[BCF_DT_ID];
			v->n_info = 0;
			if (strcmp(p, ".")) {
				if (*(q-1) == ';') *(q-1) = 0;
				for (r = key = p;; ++r) {
					int c;
					char *val, *end;
					if (*r != ';' && *r != '=' && *r != 0) continue;
					val = end = 0;
					c = *r; *r = 0;
					if (c == '=') {
						val = r + 1;
						for (end = val; *end != ';' && *end != 0; ++end);
						c = *end; *end = 0;
					} else end = r;
					k = kh_get(vdict, d, key);
					if (k == kh_end(d) || kh_val(d, k).info[BCF_HL_INFO] == 15) 
                    {
                        fprintf(stderr, "[W::%s] INFO '%s' is not defined in the header, assuming Type=String\n", __func__, key);
                        kstring_t tmp = {0,0,0};
                        int l;
                        ksprintf(&tmp, "##INFO=<ID=%s,Number=1,Type=String,Description=\"Dummy\">", key);
                        bcf_hrec_t *hrec = bcf_hdr_parse_line(h,tmp.s,&l);
                        free(tmp.s);
                        if ( bcf_hdr_add_hrec((bcf_hdr_t*)h, hrec) ) bcf_hdr_sync((bcf_hdr_t*)h);
                        k = kh_get(vdict, d, key);
                    }
                    uint32_t y = kh_val(d, k).info[BCF_HL_INFO];
                    ++v->n_info;
                    bcf_enc_int1(str, kh_val(d, k).id);
                    if (val == 0) {
                        bcf_enc_size(str, 0, BCF_BT_NULL);
                    } else if ((y>>4&0xf) == BCF_HT_FLAG || (y>>4&0xf) == BCF_HT_STR) { // if Flag has a value, treat it as a string
                        bcf_enc_vchar(str, end - val, val);
                    } else { // int/float value/array
                        int i, n_val;
                        char *t;
                        for (t = val, n_val = 1; *t; ++t) // count the number of values
                            if (*t == ',') ++n_val;
                        if ((y>>4&0xf) == BCF_HT_INT) {
                            int32_t *z;
                            z = (int32_t*)alloca(n_val<<2);
                            for (i = 0, t = val; i < n_val; ++i, ++t)
                                z[i] = strtol(t, &t, 10);
                            bcf_enc_vint(str, n_val, z, -1);
                            if (strcmp(key, "END") == 0) v->rlen = z[0] - v->pos;
                        } else if ((y>>4&0xf) == BCF_HT_REAL) {
                            float *z;
                            z = (float*)alloca(n_val<<2);
                            for (i = 0, t = val; i < n_val; ++i, ++t)
                                z[i] = strtod(t, &t);
                            bcf_enc_vfloat(str, n_val, z);
                        }
                    }
                    if (c == 0) break;
                    r = end;
                    key = r + 1;
                }
            }
            if ( v->max_unpack && !(v->max_unpack>>3) ) return 0; 
		} else if (i == 8) { // FORMAT
			int j, l, m, g;
			ks_tokaux_t aux1;
			vdict_t *d = (vdict_t*)h->dict[BCF_DT_ID];
			char *end = s->s + s->l;
			// count the number of format fields
			for (r = p, v->n_fmt = 1; *r; ++r)
				if (*r == ':') ++v->n_fmt;
			fmt = (fmt_aux_t*)alloca(v->n_fmt * sizeof(fmt_aux_t));
			// get format information from the dictionary
			for (j = 0, t = kstrtok(p, ":", &aux1); t; t = kstrtok(0, 0, &aux1), ++j) {
				*(char*)aux1.p = 0;
				k = kh_get(vdict, d, t);
				if (k == kh_end(d) || kh_val(d, k).info[BCF_HL_FMT] == 15) {
                    fprintf(stderr, "[W::%s] FORMAT '%s' is not defined in the header, assuming Type=String\n", __func__, t);
                    kstring_t tmp = {0,0,0};
                    int l;
                    ksprintf(&tmp, "##FORMAT=<ID=%s,Number=1,Type=String,Description=\"Dummy\">", t);
                    bcf_hrec_t *hrec = bcf_hdr_parse_line(h,tmp.s,&l);
                    free(tmp.s);
                    if ( bcf_hdr_add_hrec((bcf_hdr_t*)h, hrec) ) bcf_hdr_sync((bcf_hdr_t*)h);
                    k = kh_get(vdict, d, t);
                }
                fmt[j].max_l = fmt[j].max_m = fmt[j].max_g = 0;
                fmt[j].key = kh_val(d, k).id;
                fmt[j].is_gt = !strcmp(t, "GT");
                fmt[j].y = h->id[0][fmt[j].key].val->info[BCF_HL_FMT];
			}
			// compute max
			for (r = q + 1, j = 0, m = l = g = 1, v->n_sample = 0;; ++r, ++l) {
				if (*r == '\t') *r = 0;
				if (*r == ':' || *r == '\0') { // end of a sample
					if (fmt[j].max_m < m) fmt[j].max_m = m;
					if (fmt[j].max_l < l - 1) fmt[j].max_l = l - 1;
					if (fmt[j].is_gt && fmt[j].max_g < g) fmt[j].max_g = g;
					l = 0, m = g = 1;
					if (*r) ++j;
					else j = 0, ++v->n_sample;
				} else if (*r == ',') ++m;
				else if (*r == '|' || *r == '/') ++g;
				if (r == end) break;
			}
			// allocate memory for arrays
			for (j = 0; j < v->n_fmt; ++j) {
				fmt_aux_t *f = &fmt[j];
				if ((f->y>>4&0xf) == BCF_HT_STR) {
					f->size = f->is_gt? f->max_g << 2 : f->max_l;
				} else if ((f->y>>4&0xf) == BCF_HT_REAL || (f->y>>4&0xf) == BCF_HT_INT) {
					f->size = f->max_m << 2;
				} else 
                {
                    fprintf(stderr, "[E::%s] the format type %d currently not supported\n", __func__, f->y>>4&0xf);
                    abort(); // I do not know how to do with Flag in the genotype fields
                }
				align_mem(mem);
				f->offset = mem->l;
				ks_resize(mem, mem->l + v->n_sample * f->size);
				mem->l += v->n_sample * f->size;
			}
			for (j = 0; j < v->n_fmt; ++j)
				fmt[j].buf = (uint8_t*)mem->s + fmt[j].offset;
			// fill the sample fields; at beginning of the loop, t points to the first char of a format
			for (t = q + 1, j = m = 0;; ++t) { // j: fmt id, m: sample id
				fmt_aux_t *z = &fmt[j];
				if ((z->y>>4&0xf) == BCF_HT_STR) {
					if (z->is_gt) { // genotypes
						int32_t is_phased = 0, *x = (int32_t*)(z->buf + z->size * m);
						for (l = 0;; ++t) {
							if (*t == '.') ++t, x[l++] = is_phased;
							else x[l++] = (strtol(t, &t, 10) + 1) << 1 | is_phased;
							is_phased = (*t == '|');
							if (*t == ':' || *t == 0) break;
						}
						for (; l < z->size>>2; ++l) x[l] = INT32_MIN;
					} else {
						char *x = (char*)z->buf + z->size * m;
						for (r = t, l = 0; *t != ':' && *t; ++t) x[l++] = *t;
						for (; l < z->size; ++l) x[l] = 0;
					}
				} else if ((z->y>>4&0xf) == BCF_HT_INT) {
					int32_t *x = (int32_t*)(z->buf + z->size * m);
					for (l = 0;; ++t) {
						if (*t == '.') x[l++] = INT32_MIN, ++t; // ++t to skip "."
						else x[l++] = strtol(t, &t, 10);
						if (*t == ':' || *t == 0) break;
					}
					// The original condition l != z->size>>2 is not robust: with malformatted
					//	VCFs l can be bigger than z->size>>2 (e.g. '-' instead of int)
					// Also above x[l++] without checking the limits may not be safe.
					for (; l < z->size>>2; ++l) x[l] = INT32_MIN;
				} else if ((z->y>>4&0xf) == BCF_HT_REAL) {
					float *x = (float*)(z->buf + z->size * m);
					for (l = 0;; ++t) {
						if (*t == '.' && !isdigit(t[1])) *(int32_t*)&x[l++] = bcf_missing_float, ++t; // ++t to skip "."
						else x[l++] = strtod(t, &t);
						if (*t == ':' || *t == 0) break;
					}
					for (; l < z->size>>2; ++l) *(int32_t*)(x+l) = bcf_missing_float;
				} else abort();
				if (*t == 0) {
					for (++j; j < v->n_fmt; ++j) { // fill missing values
						z = &fmt[j];
						if ((z->y>>4&0xf) == BCF_HT_STR) {
							if (z->is_gt) {
								int32_t *x = (int32_t*)(z->buf + z->size * m);
								for (l = 0; l != z->size>>2; ++l) x[l] = INT32_MIN;
							} else {
								char *x = (char*)z->buf + z->size * m;
								for (l = 0; l != z->size; ++l) x[l] = 0;
							}
						} else if ((z->y>>4&0xf) == BCF_HT_INT) {
							int32_t *x = (int32_t*)(z->buf + z->size * m);
							for (l = 0; l != z->size>>2; ++l) x[l] = INT32_MIN;
						} else if ((z->y>>4&0xf) == BCF_HT_REAL) {
							float *x = (float*)(z->buf + z->size * m);
							for (l = 0; l != z->size>>2; ++l) *(int32_t*)(x+l) = bcf_missing_float;
						}
					}
					if (t == end) break;
					++m, j = 0;
				} else if (*t == ':') ++j;
			}
			break;
		}
	}
	// write individual genotype information
	str = &v->indiv;
	if (v->n_sample > 0) {
		for (i = 0; i < v->n_fmt; ++i) {
			fmt_aux_t *z = &fmt[i];
			bcf_enc_int1(str, z->key);
			if ((z->y>>4&0xf) == BCF_HT_STR && !z->is_gt) {
				bcf_enc_size(str, z->size, BCF_BT_CHAR);
				kputsn((char*)z->buf, z->size * v->n_sample, str);
			} else if ((z->y>>4&0xf) == BCF_HT_INT || z->is_gt) {
				bcf_enc_vint(str, (z->size>>2) * v->n_sample, (int32_t*)z->buf, z->size>>2);
			} else {
				bcf_enc_size(str, z->size>>2, BCF_BT_FLOAT);
				kputsn((char*)z->buf, z->size * v->n_sample, str);
			}
		}
	}
	return 0;
}

int vcf_read1(htsFile *fp, const bcf_hdr_t *h, bcf1_t *v)
{
	if (!fp->is_bin) {
		int ret;
		ret = hts_getline(fp, KS_SEP_LINE, &fp->line);
		if (ret < 0) return -1;
		ret = vcf_parse1(&fp->line, h, v);
		return 0;
	} else return bcf_read1((BGZF*)fp->fp, v);
}

uint8_t *bcf_unpack_fmt_core(uint8_t *ptr, int n_sample, int n_fmt, bcf_fmt_t *fmt)
{
	int i;
	for (i = 0; i < n_fmt; ++i) {
		bcf_fmt_t *f = &fmt[i];
		f->id = bcf_dec_typed_int1(ptr, &ptr);
		f->n = bcf_dec_size(ptr, &ptr, &f->type);
		f->size = f->n << bcf_type_shift[f->type];
		f->p = ptr;
		ptr += n_sample * f->size;
	}
	return ptr;
}

uint8_t *bcf_unpack_info_core(uint8_t *ptr, int n_info, bcf_info_t *info)
{
	int i;
	for (i = 0; i < n_info; ++i) {
		bcf_info_t *z = &info[i];
		z->key = bcf_dec_typed_int1(ptr, &ptr);
		z->len = bcf_dec_size(ptr, &ptr, &z->type);
		z->vptr = ptr;
		z->v1.i = 0;
		if (z->len == 1) {
			if (z->type == BCF_BT_INT8 || z->type == BCF_BT_CHAR) z->v1.i = *(int8_t*)ptr;
			else if (z->type == BCF_BT_INT32) z->v1.i = *(int32_t*)ptr;
			else if (z->type == BCF_BT_FLOAT) z->v1.f = *(float*)ptr;
			else if (z->type == BCF_BT_INT16) z->v1.i = *(int16_t*)ptr;
		}
		ptr += z->len << bcf_type_shift[z->type];
	}
	return ptr;
}

int bcf_unpack(bcf1_t *b, int which)
{
	uint8_t *ptr = (uint8_t*)b->shared.s;
	int *offset, i;
	bcf_dec_t *d = &b->d;
	if (which & BCF_UN_FLT) which |= BCF_UN_STR;
	if (which & BCF_UN_INFO) which |= BCF_UN_SHR;
	if ((which&BCF_UN_STR) && !(b->unpacked&BCF_UN_STR)) { // ID
        kstring_t tmp;
        tmp.l = 0; tmp.m = d->m_str; tmp.s = d->id;
        ptr = bcf_fmt_sized_array(&tmp, ptr); kputc('\0', &tmp);
        d->m_str = tmp.m; d->id = tmp.s; // write tmp back
        // REF and ALT
        tmp.l = 0; tmp.m = d->m_als; tmp.s = d->als;
        offset = (int*)alloca(b->n_allele * sizeof(int));
        for (i = 0; i < b->n_allele; ++i) {
            offset[i] = tmp.l;
            ptr = bcf_fmt_sized_array(&tmp, ptr);
            kputc('\0', &tmp);
        }
        hts_expand(char*, b->n_allele, d->m_allele, d->allele); // NM: hts_expand() is a macro
        for (i = 0; i < b->n_allele; ++i)
            d->allele[i] = tmp.s + offset[i];
        d->m_als = tmp.m; d->als = tmp.s; // write tmp back
        d->var_type = -1;
        b->unpack_ptr = ptr;
        b->unpacked |= BCF_UN_STR;
	}
	if ((which&BCF_UN_FLT) && !(b->unpacked&BCF_UN_FLT)) { // FILTER
		ptr = b->unpack_ptr;
		if (*ptr>>4) {
			int type;
			d->n_flt = bcf_dec_size(ptr, &ptr, &type);
			hts_expand(int, d->n_flt, d->m_flt, d->flt);
			for (i = 0; i < d->n_flt; ++i)
				d->flt[i] = bcf_dec_int1(ptr, type, &ptr);
		} else ++ptr, d->n_flt = 0;
		b->unpack_ptr = ptr;
		b->unpacked |= BCF_UN_FLT;
	}
	if ((which&BCF_UN_INFO) && !(b->unpacked&BCF_UN_INFO)) { // INFO
		ptr = b->unpack_ptr;
		hts_expand(bcf_info_t, b->n_info, d->m_info, d->info);
		bcf_unpack_info_core(ptr, b->n_info, d->info);
		b->unpacked |= BCF_UN_INFO;
	}
	if ((which&BCF_UN_FMT) && b->n_sample && !(b->unpacked&BCF_UN_FMT)) { // FORMAT
		hts_expand(bcf_fmt_t, b->n_fmt, d->m_fmt, d->fmt);
		bcf_unpack_fmt_core((uint8_t*)b->indiv.s, b->n_sample, b->n_fmt, d->fmt);
		b->unpacked |= BCF_UN_FMT;
	}
	return 0;
}

int vcf_format1(const bcf_hdr_t *h, const bcf1_t *v, kstring_t *s)
{
	uint8_t *ptr = (uint8_t*)v->shared.s;
	int i;
	bcf_unpack((bcf1_t*)v, BCF_UN_ALL);
	kputs(h->id[BCF_DT_CTG][v->rid].key, s); // CHROM
	kputc('\t', s); kputw(v->pos + 1, s); // POS
	kputc('\t', s); kputs(v->d.id, s); // ID
	kputc('\t', s); // REF
	if (v->n_allele > 0) kputs(v->d.allele[0], s);
	else kputc('.', s);
	kputc('\t', s); // ALT
	if (v->n_allele > 1) {
		for (i = 1; i < v->n_allele; ++i) {
			if (i > 1) kputc(',', s);
			kputs(v->d.allele[i], s);
		}
	} else kputc('.', s);
	kputc('\t', s); // QUAL
	if (memcmp(&v->qual, &bcf_missing_float, 4) == 0) kputc('.', s); // QUAL
	else ksprintf(s, "%g", v->qual);
	kputc('\t', s); // FILTER
	if (v->d.n_flt) {
		for (i = 0; i < v->d.n_flt; ++i) {
			if (i) kputc(';', s);
			kputs(h->id[BCF_DT_ID][v->d.flt[i]].key, s);
		}
	} else kputc('.', s);
	kputc('\t', s); // INFO
	if (v->n_info) {
		for (i = 0; i < v->n_info; ++i) {
			bcf_info_t *z = &v->d.info[i];
			if (i) kputc(';', s);
			kputs(h->id[BCF_DT_ID][z->key].key, s);
			if (z->len <= 0) continue;
			kputc('=', s);
			if (z->len == 1) {
				if (z->type == BCF_BT_FLOAT) ksprintf(s, "%g", z->v1.f);
				else if (z->type != BCF_BT_CHAR) kputw(z->v1.i, s);
				else kputc(z->v1.i, s);
			} else bcf_fmt_array(s, z->len, z->type, z->vptr);
		}
	} else kputc('.', s);
	// FORMAT and individual information
	ptr = (uint8_t*)v->indiv.s;
	if (v->n_sample && v->n_fmt) { // FORMAT
		int i, j, l, gt_i = -1;
		bcf_fmt_t *fmt = v->d.fmt;
        // This way it is not possible to modify the output line. Also,
        // the bcf_unpack_fmt_core has been already called above.
		//      fmt = (bcf_fmt_t*)alloca(v->n_fmt * sizeof(bcf_fmt_t));
		//      ptr = bcf_unpack_fmt_core(ptr, v->n_sample, v->n_fmt, fmt);
		for (i = 0; i < (int)v->n_fmt; ++i) {
			kputc(i? ':' : '\t', s);
			kputs(h->id[BCF_DT_ID][fmt[i].id].key, s);
			if (strcmp(h->id[BCF_DT_ID][fmt[i].id].key, "GT") == 0) gt_i = i;
		}
		for (j = 0; j < v->n_sample; ++j) {
			kputc('\t', s);
			for (i = 0; i < (int)v->n_fmt; ++i) {
				bcf_fmt_t *f = &fmt[i];
				if (i) kputc(':', s);
                if (gt_i == i) {
                    // See also bcf_format_gt in vcfquery.c, defined as static atm
                    int8_t *x = (int8_t*)(f->p + j * f->size); // FIXME: does not work with n_alt >= 64
                    for (l = 0; l < f->n && x[l] != INT8_MIN; ++l) {
                        if (l) kputc("/|"[x[l]&1], s);
                        if (x[l]>>1) kputw((x[l]>>1) - 1, s);
                        else kputc('.', s);
                    }
                    if (l == 0) kputc('.', s);
                } else bcf_fmt_array(s, f->n, f->type, f->p + j * f->size);
			}
		}
	}
	return 0;
}

int vcf_write1(htsFile *fp, const bcf_hdr_t *h, const bcf1_t *v)
{
	if (!fp->is_bin) {
	    fp->line.l = 0;
		vcf_format1(h, v, &fp->line);
		fwrite(fp->line.s, 1, fp->line.l, (FILE*)fp->fp);
		fputc('\n', (FILE*)fp->fp);
	} else return bcf_write1((BGZF*)fp->fp, v);
	return 0;
}

/************************
 * Data access routines *
 ************************/

int bcf_id2int(const bcf_hdr_t *h, int which, const char *id)
{
	khint_t k;
	vdict_t *d = (vdict_t*)h->dict[which];
	k = kh_get(vdict, d, id);
	return k == kh_end(d)? -1 : kh_val(d, k).id;
}

int bcf_name2id(const bcf_hdr_t *h, const char *id)
{
	return bcf_id2int(h, BCF_DT_CTG, id);
}

/********************
 *** BCF indexing ***
 ********************/

hts_idx_t *bcf_index(BGZF *fp, int min_shift)
{
	int n_lvls, i;
	bcf1_t *b;
	hts_idx_t *idx;
	bcf_hdr_t *h;
	int64_t max_len = 0, s;
	h = bcf_hdr_read(fp);
	for (i = 0; i < h->n[BCF_DT_CTG]; ++i)
		if (max_len < h->id[BCF_DT_CTG][i].val->info[0])
			max_len = h->id[BCF_DT_CTG][i].val->info[0];
    if ( !max_len ) max_len = ((int64_t)1<<31) - 1;  // In case contig line is broken.
	max_len += 256;
	for (n_lvls = 0, s = 1<<min_shift; max_len > s; ++n_lvls, s <<= 3);
	idx = hts_idx_init(h->n[BCF_DT_CTG], HTS_FMT_CSI, bgzf_tell(fp), min_shift, n_lvls);
	bcf_hdr_destroy(h);
	b = bcf_init1();
	while (bcf_read1(fp, b) >= 0) {
		int ret;
		ret = hts_idx_push(idx, b->rid, b->pos, b->pos + b->rlen, bgzf_tell(fp), 1);
		if (ret < 0) break;
	}
	hts_idx_finish(idx, bgzf_tell(fp));
	bcf_destroy1(b);
	return idx;
}

int bcf_index_build(const char *fn, int min_shift)
{
	BGZF *fp;
	hts_idx_t *idx;
	if ((fp = bgzf_open(fn, "r")) == 0) return -1;
	idx = bcf_index(fp, min_shift);
	bgzf_close(fp);
	hts_idx_save(idx, fn, HTS_FMT_CSI);
	hts_idx_destroy(idx);
	return 0;
}

/*****************
 *** Utilities ***
 *****************/

bcf_hdr_t *bcf_hdr_subset(const bcf_hdr_t *h0, int n, char *const* samples, int *imap)
{
	kstring_t str;
	bcf_hdr_t *h;
	str.l = str.m = 0; str.s = 0;
	h = bcf_hdr_init();
	if (h0->n[BCF_DT_SAMPLE] > 0) {
		char *p;
		int i = 0, end = n? 8 : 7;
		while ((p = strstr(h0->text, "#CHROM\t")) != 0)
			if (p > h0->text && *(p-1) == '\n') break;
		while ((p = strchr(p, '\t')) != 0 && i < end) ++i, ++p;
		if (i != end) {
			free(h); free(str.s);
			return 0; // malformated header
		}
		kputsn(h0->text, p - h0->text, &str);
		for (i = 0; i < n; ++i) {
			imap[i] = bcf_id2int(h0, BCF_DT_SAMPLE, samples[i]);
			if (imap[i] < 0) continue;
			kputc('\t', &str);
			kputs(samples[i], &str);
		}
	} else kputsn(h0->text, h0->l_text, &str);
	h->text = str.s;
	h->l_text = str.l;
	bcf_hdr_parse(h);
	return h;
}

int bcf_subset(const bcf_hdr_t *h, bcf1_t *v, int n, int *imap)
{
	kstring_t ind;
	ind.s = 0; ind.l = ind.m = 0;
	if (n) {
		bcf_fmt_t *fmt;
		int i, j;
		fmt = (bcf_fmt_t*)alloca(v->n_fmt * sizeof(bcf_fmt_t));
		bcf_unpack_fmt_core((uint8_t*)v->indiv.s, v->n_sample, v->n_fmt, fmt);
		for (i = 0; i < (int)v->n_fmt; ++i) {
			bcf_fmt_t *f = &fmt[i];
			bcf_enc_int1(&ind, f->id);
			bcf_enc_size(&ind, f->n, f->type);
			for (j = 0; j < n; ++j)
				if (imap[j] >= 0) kputsn((char*)(f->p + imap[j] * f->size), f->size, &ind);
		}
		for (i = j = 0; j < n; ++j) if (imap[j] >= 0) ++i;
		v->n_sample = i;
	} else v->n_sample = 0;
	free(v->indiv.s);
	v->indiv = ind;
	return 0;
}


int bcf_is_snp(bcf1_t *v)
{
	int i;
	bcf_unpack(v, BCF_UN_STR);
	for (i = 0; i < v->n_allele; ++i)
		if (strlen(v->d.allele[i]) != 1) break;
	return i == v->n_allele;
}

static void bcf_set_variant_type(char *ref, char *alt, variant_t *var)
{
	// The most frequent case
	if ( !ref[1] && !alt[1] )
	{
		if ( *alt == '.' || *ref==*alt ) { var->n = 0; var->type = VCF_REF; return; }
		var->n = 1; var->type = VCF_SNP; return;
	}

	char *r = ref, *a = alt;
	while (*r && *a && *r==*a ) { r++; a++; }

	if ( *a && !*r )
	{
		while ( *a ) a++;
		var->n = (a-alt)-(r-ref); var->type = VCF_INDEL; return;
	}
	else if ( *r && !*a )
	{
		while ( *r ) r++;
		var->n = (a-alt)-(r-ref); var->type = VCF_INDEL; return;
	}
	else if ( !*r && !*a )
	{
		var->n = 0; var->type = VCF_REF; return;
	}

    char *re = r, *ae = a;
    while ( re[1] ) re++;
    while ( ae[1] ) ae++;
    while ( *re==*ae && re>r && ae>a ) { re--; ae--; }
    if ( ae==a ) 
    { 
        if ( re==r ) { var->n = 1; var->type = VCF_SNP; return; }
        var->n = -(re-r);
        if ( *re==*ae ) { var->type = VCF_INDEL; return; }
        var->type = VCF_OTHER; return;
    }
    else if ( re==r ) 
    { 
        var->n = ae-a;
        if ( *re==*ae ) { var->type = VCF_INDEL; return; }
        var->type = VCF_OTHER; return;
    }

	var->type = ( re-r == ae-a ) ? VCF_MNP : VCF_OTHER;
    var->n = ( re-r > ae-a ) ? -(re-r+1) : ae-a+1;

	// should do also complex events, SVs, etc...
}

void bcf_set_variant_types(bcf1_t *b)
{
	if ( b->d.var_type!=-1 ) return;	// already set

	bcf_dec_t *d = &b->d;
	if ( d->n_var < b->n_allele ) 
	{
		d->var = (variant_t *) realloc(d->var, sizeof(variant_t)*b->n_allele);
		d->n_var = b->n_allele;
	}
	int i;
	b->d.var_type = 0;
	for (i=1; i<b->n_allele; i++)
	{
		bcf_set_variant_type(d->allele[0],d->allele[i], &d->var[i]);
		b->d.var_type |= d->var[i].type;
		//fprintf(stderr,"[set_variant_type] %d   %s %s -> %d %d .. %d\n", b->pos+1,d->allele[0],d->allele[i],d->var[i].type,d->var[i].n, b->d.var_type);
	}
}
<|MERGE_RESOLUTION|>--- conflicted
+++ resolved
@@ -379,12 +379,7 @@
 {
     int len, needs_sync = 0;
     char *p = hdr->text;
-<<<<<<< HEAD
       
-    bcf_hrec_t *hrec = bcf_hdr_parse_line(hdr,"##fileformat=VCFv4.1",&len);
-    needs_sync += bcf_hdr_add_hrec(hdr, hrec);
-=======
-
     // Check sanity: "fileformat" string must come as first
     bcf_hrec_t *hrec = bcf_hdr_parse_line(hdr,p,&len);
     if ( !hrec->key || strcasecmp(hrec->key,"fileformat") )
@@ -392,16 +387,12 @@
     needs_sync += bcf_hdr_add_hrec(hdr, hrec);
 
     // The filter PASS must appear first in the dictionary
->>>>>>> 851df67d
     hrec = bcf_hdr_parse_line(hdr,"##FILTER=<ID=PASS,Description=\"All filters passed\">",&len);
     needs_sync += bcf_hdr_add_hrec(hdr, hrec);
 
     // Parse the whole header
     while ( (hrec=bcf_hdr_parse_line(hdr,p,&len)) )
     {
-      if ( hrec->type == BCF_HL_GEN && !strcmp(hrec->key, "fileformat") )
-	continue;
-      
         // bcf_hrec_debug(hrec);
         needs_sync += bcf_hdr_add_hrec(hdr, hrec);
         p += len;
