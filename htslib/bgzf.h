--- conflicted
+++ resolved
@@ -41,12 +41,8 @@
 #define BGZF_ERR_IO     4
 #define BGZF_ERR_MISUSE 8
 
-<<<<<<< HEAD
-=======
 struct hFILE;
 struct bgzf_mtaux_t;
-struct __bgzidx_t;
->>>>>>> 655227b4
 typedef struct __bgzidx_t bgzidx_t;
 
 typedef struct {
