--- conflicted
+++ resolved
@@ -215,14 +215,9 @@
 ifeq "$(PLATFORM)" "Darwin"
 SHLIB_FLAVOUR = dylib
 lib-shared: libhts.dylib
-<<<<<<< HEAD
-BUILT_PLUGINS = $(PLUGIN_OBJS:.o=.bundle)
 else ifeq "$(findstring CYGWIN, $(PLATFORM))" "CYGWIN"
 SHLIB_FLAVOUR = cygdll
 lib-shared: cyghtsdll.dll
-BUILT_PLUGINS = $(PLUGIN_OBJS:.o=.dll)
-=======
->>>>>>> b6aa0e6e
 else
 SHLIB_FLAVOUR = so
 lib-shared: libhts.so
