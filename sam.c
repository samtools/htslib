--- conflicted
+++ resolved
@@ -651,14 +651,10 @@
     htsFile *fp = fpv;
     bam1_t *b = bv;
     int ret = cram_get_bam_seq(fp->fp.cram, &b);
-<<<<<<< HEAD
     bam_tag2cigar(b, 1, 1);
-=======
     *tid = b->core.tid;
     *beg = b->core.pos;
     *end = bam_endpos(b);
-
->>>>>>> 5df3ecfb
     return ret >= 0
         ? ret
         : (cram_eof(fp->fp.cram) ? -1 : -2);
